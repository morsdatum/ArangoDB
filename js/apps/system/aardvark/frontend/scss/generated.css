body, input, textarea, .page-title span, .pingback a.url {
  /*font-family: "Helvetica",sans-serif;*/
  font-family: 'Open Sans', sans-serif !important;
  font-weight: 400; }

<<<<<<< HEAD
ul.link-dropdown-menu, ul.user-dropdown-menu, div.navlogo, ul.navlist li, div.footer-left, li.tile, li.bigtile {
=======
ul.link-dropdown-menu, ul.user-dropdown-menu, ul.gv-dropdown-menu, div.navlogo, ul.navlist li, div.footer-left, li.tile {
>>>>>>> e4d35852
  float: left; }

div.navmenu, div.footer-right, li.tile div.iconSet span, li.bigtile div.iconSet span {
  float: right; }

ul.tileList:after, div.resizecontainer:after {
  clear: both;
  content: ".";
  display: block;
  font-size: 0px;
  height: 0px;
  visibility: hidden; }

.addButton, .deleteButton, a.headerButton, div.toolbox > div.gv_action_button, li.tile div.iconSet span, li.bigtile div.iconSet span, .contentDiv .icon, .contentTables tr.contentRowInactive a, div.headerDropdown.headerDropdown input[type=checkbox].css-checkbox + label.css-label {
  cursor: pointer; }

nav.navbar, footer.footer {
  position: fixed;
  left: 0px;
  right: 0px;
  width: 100%;
  background-color: #333232;
  color: white;
  z-index: 1000; }

<<<<<<< HEAD
.btn-danger {
  background-color: #da4f49; }
  .btn-danger:hover {
=======
.button-danger {
  background-color: #da4f49; }
  .button-danger:hover {
>>>>>>> e4d35852
    background-color: #be342e; }

.deleteButton, .contentTables td span {
  color: #da4f49; }
  .deleteButton:hover, .contentTables td span:hover {
    color: #be342e; }

<<<<<<< HEAD
.btn-success {
  background-color: #8aa051; }
  .btn-success:hover {
=======
.button-success {
  background-color: #8aa051; }
  .button-success:hover {
>>>>>>> e4d35852
    background-color: #788f3d; }

.addButton, .contentTables td.dbThSecond span {
  color: #8aa051; }
  .addButton:hover, .contentTables td.dbThSecond span:hover {
    color: #788f3d; }

<<<<<<< HEAD
.btn-warning {
  background-color: #faa732; }
  .btn-warning:hover {
    background-color: #f89406; }

.btn {
  background-color: #8f8d8c; }
  .btn:hover {
    background-color: #736b68; }

.btn-primary {
  background-color: #564e4a; }
  .btn-primary:hover {
    background-color: #3a322e; }

.btn-notification {
  background-color: #faa020; }
  .btn-notification:hover {
    background-color: #f87c0f; }

.btn-inactive {
  background-color: lightgrey; }
  .btn-inactive:hover {
    background-color: grey; }

ul.link-dropdown-menu, ul.user-dropdown-menu {
=======
.button-warning {
  background-color: #faa732; }
  .button-warning:hover {
    background-color: #f89406; }

.button-neutral {
  background-color: #8f8d8c; }
  .button-neutral:hover {
    background-color: #736b68; }

.button-primary {
  background-color: #564e4a; }
  .button-primary:hover {
    background-color: #3a322e; }

.button-notification {
  background-color: #faa020; }
  .button-notification:hover {
    background-color: #f87c0f; }

.button-inactive {
  background-color: lightgrey; }
  .button-inactive:hover {
    background-color: grey; }

ul.link-dropdown-menu, ul.user-dropdown-menu, ul.gv-dropdown-menu {
>>>>>>> e4d35852
  position: absolute;
  top: 80%;
  right: 0px;
  z-index: 1000;
  display: none;
  padding: 5px 0px;
  margin: 2px 0px 0px;
  list-style: none;
  background-color: white;
  border-style: solid;
  border-color: rgba(0, 0, 0, 0.2);
  border-width: 1px;
  -moz-border-radius: 6px;
  -webkit-border-radius: 6px;
  border-radius: 6px; }
  ul.link-dropdown-menu li, ul.user-dropdown-menu li, ul.gv-dropdown-menu li {
    line-height: 20px;
    white-space: nowrap;
    width: 100%; }
  ul.link-dropdown-menu li.dropdown-header, ul.user-dropdown-menu li.dropdown-header, ul.gv-dropdown-menu li.dropdown-header {
    font-weight: bold;
    font-size: 11px;
    color: #999999;
    padding: 0px 20px;
    text-transform: uppercase; }
  ul.link-dropdown-menu li.divider, ul.user-dropdown-menu li.divider, ul.gv-dropdown-menu li.divider {
    background-color: #e5e5e5;
    height: 1px;
    margin: 10px 1px; }
  ul.link-dropdown-menu a, ul.user-dropdown-menu a, ul.gv-dropdown-menu a {
    color: #333232;
    padding: 0px 20px; }
  ul.link-dropdown-menu:before, ul.user-dropdown-menu:before, ul.gv-dropdown-menu:before {
    position: absolute;
    top: -7px;
    right: 7px;
    position: absolute;
    border-width: 7px;
    border-style: solid;
    border-color: transparent;
    border-top: none;
    border-bottom-color: rgba(0, 0, 0, 0.2);
    display: inline-block;
    content: ''; }
  ul.link-dropdown-menu:after, ul.user-dropdown-menu:after, ul.gv-dropdown-menu:after {
    top: -6px;
    right: 8px;
    position: absolute;
    border-width: 7px;
    border-style: solid;
    border-color: transparent;
    border-top: none;
    border-bottom-color: white;
    display: inline-block;
    content: ''; }

nav.navbar {
  top: 0px;
  height: 38px;
  margin-bottom: 3px; }

div.navlogo {
  margin-left: 5px;
  margin-right: 1px;
  padding-top: 3px; }

ul.navlist {
  list-style: none; }
  ul.navlist li {
    margin-left: 1px; }
    ul.navlist li.navbar-spacer {
      width: 1px;
      height: 28px;
      margin-top: 5px;
      background-color: white; }
      ul.navlist li.navbar-spacer.big {
        margin-left: 10px;
        margin-right: 10px; }
      ul.navlist li.navbar-spacer.med {
        margin-left: 5px;
        margin-right: 5px; }
      ul.navlist li.navbar-spacer:hover {
        background-color: white; }
  ul.navlist > li.active,
  ul.navlist li.dropdown-item:hover,
  ul.navlist > li:hover {
    background-color: #8aa051; }
  ul.navlist li.dropdown-item {
    margin-left: 0px; }

a.tab {
  padding-top: 9px;
  padding-left: 10px;
  padding-bottom: 10px;
  padding-right: 10px;
  color: white;
  display: block; }
  a.tab.userImg {
    padding-bottom: 5px; }

#arangoCollectionSelect {
  display: none;
  float: right;
  padding-bottom: 0;
  margin-bottom: 0;
  margin-right: 15px; }

.caret {
  display: inline-block;
  width: 0;
  height: 0;
  vertical-align: top;
  border-top: 5px solid white;
  border-right: 5px solid transparent;
  border-left: 5px solid transparent;
  content: ""; }

<<<<<<< HEAD
footer.footer {
  bottom: 0px;
  height: 40px; }
  footer.footer p {
    padding-top: 10px;
    padding-bottom: 10px;
    margin-bottom: 0; }

.btn, .btn-primary, .btn-notification, .btn-success, .btn-danger, .btn-warning, .btn-inactive {
=======
.button-neutral, .button-primary, .button-notification, .button-success, .button-danger, .button-warning, .button-inactive {
>>>>>>> e4d35852
  -moz-border-radius: 4px;
  -webkit-border-radius: 4px;
  border-radius: 4px;
  -webkit-box-shadow: 0;
  -moz-box-shadow: 0;
  box-shadow: 0;
  border: none;
  color: white;
  margin-left: 10px;
  padding: 5px 16px;
  font-weight: 300 !important;
  font-size: 14px; }

<<<<<<< HEAD
.btn-notification {
=======
.button-notification {
>>>>>>> e4d35852
  margin-right: 5px; }

.addButton {
  position: relative;
  margin-right: 7px;
  font-size: 22px;
  margin-top: 2px; }

.deleteButton {
  font-size: 22px;
  padding-right: 3px;
  top: 3px;
  position: relative; }

ul.headerButtonList {
  display: inline-block;
  *display: inline;
  margin-bottom: 0;
  margin-left: 0;
  padding-left: 0 !important; }
  ul.headerButtonList li {
    display: inline;
    margin-right: 2px; }

a.headerButton {
  float: left;
  margin-top: 2px;
  margin-left: 5px;
  margin-right: 3px;
  position: relative;
  -moz-border-radius: 3px;
  -webkit-border-radius: 3px;
  border-radius: 3px;
  -webkit-box-shadow: none;
  -moz-box-shadow: none;
  box-shadow: none;
  background-color: #dddddd;
  color: #555555;
  height: 17px;
  width: 9px;
  padding: 4px 9px 2px 9px;
  border: 1px solid #222222; }
  a.headerButton:hover {
    background-color: white;
    color: black; }
  a.headerButton .icon_arangodb_filter {
    top: 3px !important; }
  a.headerButton .icon_arangodb_import {
    top: 1px !important; }
  a.headerButton .icon_arangodb_checklist {
    top: 3px !important;
    right: 5px; }
  a.headerButton .icon_arangodb_arrowleft,
  a.headerButton .icon_arangodb_arrowright {
    font-weight: bold; }

/* Graph Viewer */
div.toolbox > div.gv_action_button {
  text-align: center;
  position: relative;
  width: 50px;
  height: 50px;
  background-color: #333232;
  color: white;
  margin-top: 2px;
  margin-bottom: 2px; }
  div.toolbox > div.gv_action_button.active {
    background-color: #8aa051; }
  div.toolbox > div.gv_action_button:first-child {
    margin-top: 0px; }
  div.toolbox > div.gv_action_button:last-child {
    margin-bottom: 0px; }

h6.gv_icon_icon, h6.gv_button_title {
  position: absolute;
  margin: 0px;
  left: 0px;
  right: 0px; }

h6.gv_icon_icon {
  font-size: 22px;
  top: 6px; }
h6.gv_button_title {
  bottom: 1px; }

button.graphViewer-icon-button {
  border: medium none;
  width: 20px;
  height: 20px;
  margin-top: -2px;
  margin-left: 5px;
  padding: 0px;
  background-color: transparent; }

button.graphViewer-icon-button > img {
  width: 20px;
  height: 20px;
  padding-bottom: 10px; }

button.gv_dropdown_entry {
  width: 160px;
  height: 30px;
  margin: 4px 4px 4px 30px; }

button.gv_context_button {
  width: 65px; }

.btn-icon {
  padding: 4px 4px;
  background-color: #383434; }

button.gv-icon-small {
  background-size: 16px 16px;
  width: 16px;
  height: 16px; }

button.gv-icon-small.delete {
  background-image: url("../img/icon_delete.png"); }

button.gv-icon-small.add {
  background-image: url("../img/plus_icon.png"); }

button.gv-icon-btn {
  width: 36px;
  height: 36px;
  background-size: 36px 36px;
  border-radius: 0px !important;
  -webkit-border-radius: 0px !important;
  -moz-border-radius: 0px !important; }

button.gv-icon-btn.active {
  background-color: #8aa051; }

button.btn-zoom:hover {
  background: inherit; }

button.btn-zoom {
  width: 16px;
  height: 16px;
  padding: 0px;
  margin: 0px;
  position: absolute;
  background: none; }

button.btn-zoom-top {
  left: 13px;
  top: 0px; }

button.btn-zoom-left {
  left: 0px;
  top: 12px; }

button.btn-zoom-bottom {
  left: 13px;
  top: 24px; }

button.btn-zoom-right {
  right: 0px;
  top: 12px; }

button.gv-zoom-btn {
  width: 14px;
  height: 14px;
  background-size: 14px 14px;
  vertical-align: baseline; }

button.gv-zoom-btn.pan-right {
  background-image: url("../img/gv_arrow_right.png"); }

button.gv-zoom-btn.pan-left {
  background-image: url("../img/gv_arrow_left.png"); }

button.gv-zoom-btn.pan-top {
  background-image: url("../img/gv_arrow_top.png"); }

button.gv-zoom-btn.pan-bottom {
  background-image: url("../img/gv_arrow_bottom.png"); }

a.paginationButton,
ul.arangoPagination a {
  -moz-border-radius: 2px;
  -webkit-border-radius: 2px;
  border-radius: 2px; }

.badge, .label, .btn {
  text-shadow: none !important; }
<<<<<<< HEAD
=======

.thumbnail, .navbar-inner {
  -moz-border-radius: 0px;
  -webkit-border-radius: 0px;
  border-radius: 0px;
  -webkit-box-shadow: 0;
  -moz-box-shadow: 0;
  box-shadow: 0; }

.modal-body th.actionCell > button {
  margin-top: -12px; }

button {
  font-family: 'Open Sans', sans-serif !important; }

.btn-old-padding {
  padding-top: 4px !important;
  padding-bottom: 4px !important; }

.btn-group.open .btn-inverse.dropdown-toggle {
  background-color: #736b68; }

/* Cluster View */
button.btn-overview, button.btn-server {
  margin: 5px; }

button.btn-server {
  width: 120px; }

nav.navbar {
  top: 0px;
  height: 38px;
  margin-bottom: 3px; }
>>>>>>> e4d35852

.thumbnail, .navbar-inner {
  -moz-border-radius: 0px;
  -webkit-border-radius: 0px;
  border-radius: 0px;
  -webkit-box-shadow: 0;
  -moz-box-shadow: 0;
  box-shadow: 0; }

<<<<<<< HEAD
.modal-body th.actionCell > button {
  margin-top: -12px; }
=======
ul.navlist {
  list-style: none; }
  ul.navlist li {
    margin-left: 1px; }
    ul.navlist li.navbar-spacer {
      width: 1px;
      box-shadow: 1px 0px 0px #c8c8c8;
      -moz-box-shadow: 1px 0px 0px #c8c8c8;
      -webkit-box-shadow: 1px 0px 0px #c8c8c8;
      height: 21px;
      margin-top: 9px;
      background-color: #a0a0a0; }
      ul.navlist li.navbar-spacer.big {
        margin-left: 15px;
        margin-right: 15px; }
      ul.navlist li.navbar-spacer.med {
        margin-left: 5px;
        margin-right: 5px; }
      ul.navlist li.navbar-spacer:hover {
        background-color: #a0a0a0; }
  ul.navlist > li.active,
  ul.navlist li.dropdown-item:hover,
  ul.navlist > li:hover {
    background-color: #8aa051; }
  ul.navlist li.dropdown-item {
    margin-left: 0px; }
>>>>>>> e4d35852

button {
  font-family: 'Open Sans', sans-serif !important; }

<<<<<<< HEAD
.btn-old-padding {
  padding-top: 4px !important;
  padding-bottom: 4px !important; }
=======
ul.gv-dropdown-menu {
  -moz-border-radius: 0px;
  -webkit-border-radius: 0px;
  border-radius: 0px;
  margin-top: 6px;
  margin-right: -20px;
  background-color: rgba(0, 0, 0, 0.7);
  border: solid 1px #686766; }
  ul.gv-dropdown-menu:after {
    border-bottom-color: #333232; }
  ul.gv-dropdown-menu li:hover {
    background-image: none;
    background-color: #8aa051; }
  ul.gv-dropdown-menu li a {
    padding: 0px; }
    ul.gv-dropdown-menu li a label {
      color: white;
      padding-left: 5px; }
    ul.gv-dropdown-menu li a:focus {
      background-image: none;
      background-color: #8aa051 !important; }

#arangoCollectionSelect {
  display: none;
  float: right;
  padding-bottom: 0;
  margin-bottom: 0;
  margin-right: 15px; }
>>>>>>> e4d35852

.btn-group.open .btn-inverse.dropdown-toggle {
  background-color: #736b68; }

/* Cluster View */
button.btn-overview, button.btn-server {
  margin: 5px; }

button.btn-server {
  width: 120px; }

ul.tileList {
  margin-left: -6px;
  margin-right: -6px; }

li.tile, li.bigtile {
  position: relative;
  text-align: center;
  height: 100px;
  width: 230px;
  list-style: none;
  background-color: rgba(0, 0, 0, 0.05);
  margin-left: 6px;
  margin-right: 6px;
  margin-bottom: 13px;
  -webkit-box-shadow: none;
  -moz-box-shadow: none;
  box-shadow: none; }
  li.tile h5, li.bigtile h5 {
    font-size: 12px;
    white-space: nowrap !important;
    overflow: hidden !important;
    text-overflow: ellipsis !important;
    color: white;
    background: #686766;
    padding: 4px 8px;
    margin: 0; }
  li.tile div.iconSet, li.bigtile div.iconSet {
    position: absolute;
    top: 5px;
    right: 5px; }
    li.tile div.iconSet span, li.bigtile div.iconSet span {
      opacity: 0.5;
      font-size: 18px;
      padding-left: 7px; }
      li.tile div.iconSet span:hover, li.bigtile div.iconSet span:hover {
        opacity: 1.0; }
      li.tile div.iconSet span.disabled, li.bigtile div.iconSet span.disabled {
        opacity: 0.2;
        cursor: default; }
  li.tile .badge-success, li.bigtile .badge-success {
    font-weight: 300; }
  li.tile .unloaded div, li.bigtile .unloaded div {
    border-bottom: 16px solid #FF8F35; }
  li.tile .deleted div, li.bigtile .deleted div {
    border-bottom: 16px solid red; }
  li.tile div.tileBadge, li.bigtile div.tileBadge {
    position: absolute;
    right: 0px;
    bottom: 29px;
    font-size: 11px;
    font-weight: 300;
    color: white; }
    li.tile div.tileBadge button, li.bigtile div.tileBadge button {
      margin-left: 0px;
      margin-right: 5px; }
    li.tile div.tileBadge span, li.bigtile div.tileBadge span {
      display: inline-block;
      line-height: 13px; }
      li.tile div.tileBadge span div.corneredBadge, li.bigtile div.tileBadge span div.corneredBadge {
        padding-left: 4px;
        padding-right: 9px;
        height: 0px;
        border-left: 17px solid transparent;
        border-bottom-width: 17px;
        border-bottom-style: solid; }
        li.tile div.tileBadge span div.corneredBadge.loaded, li.bigtile div.tileBadge span div.corneredBadge.loaded {
          border-bottom-color: #8aa051; }
        li.tile div.tileBadge span div.corneredBadge.unloaded, li.bigtile div.tileBadge span div.corneredBadge.unloaded {
          border-bottom-color: #ff8f35; }

.collectionName {
  text-align: left;
  font-weight: 300;
  position: absolute;
  bottom: 0px;
  left: 0px;
  right: 0px; }

li.bigtile {
  height: 250px;
  width: 345px; }
  li.bigtile div.shardContainer {
    font-size: 30px; }
    li.bigtile div.shardContainer span {
      padding: 2px; }

div.resizecontainer {
  margin: 0px auto; }

@media (max-width: 798px) {
  #arangoCollectionUl {
    display: none; }

  #collectionsDropdown ul {
    width: auto !important; }

  #arangoCollectionSelect {
    display: inline-block; } }
@media (min-width: 799px) and (max-width: 1041px) {
  #arangoCollectionUl a {
    font-size: 12px;
    padding: 10px 5px 10px; } }
@media (min-width: 1042px) and (max-width: 1284px) {
  #arangoCollectionUl a {
    font-size: 14px; } }
@media (min-width: 6px) and (max-width: 247px) {
  div.resizecontainer {
    width: 0px; } }
@media (min-width: 248px) and (max-width: 489px) {
  div.resizecontainer {
    width: 242px; } }
@media (min-width: 490px) and (max-width: 731px) {
  div.resizecontainer {
    width: 484px; } }
@media (min-width: 732px) and (max-width: 973px) {
  div.resizecontainer {
    width: 726px; } }
@media (min-width: 974px) and (max-width: 1215px) {
  div.resizecontainer {
    width: 968px; } }
@media (min-width: 1216px) and (max-width: 1457px) {
  div.resizecontainer {
    width: 1210px; } }
@media (min-width: 1458px) and (max-width: 1699px) {
  div.resizecontainer {
    width: 1452px; } }
@media (min-width: 1700px) and (max-width: 1941px) {
  div.resizecontainer {
    width: 1694px; } }
@media (min-width: 1942px) and (max-width: 2183px) {
  div.resizecontainer {
    width: 1936px; } }
@media (min-width: 2184px) and (max-width: 2425px) {
  div.resizecontainer {
    width: 2178px; } }
@media (min-width: 2426px) and (max-width: 2667px) {
  div.resizecontainer {
    width: 2420px; } }
@media (min-width: 2668px) and (max-width: 2909px) {
  div.resizecontainer {
    width: 2662px; } }
div.centralRow {
  margin-top: 65px;
  margin-bottom: 65px; }

div.centralContent {
  padding: 5px;
  width: 100%;
  height: 100%;
  background-color: rgba(0, 0, 0, 0.0675);
  min-height: 80px;
  float: left; }

.contentDiv {
  padding: 13px 0px 0px 0px;
  list-style: none;
  *zoom: 1; }
  .contentDiv li {
    background-color: rgba(0, 0, 0, 0.05);
    float: left; }
  .contentDiv a.add {
    padding: 40px 0;
    display: block;
    font-weight: 400;
    text-align: left; }
  .contentDiv .icon {
    padding-right: 5px;
    padding-left: 5px;
    padding-top: 10px; }
  .contentDiv:after {
    clear: both; }
  .contentDiv:after, .contentDiv:before {
    display: table;
    line-height: 0;
    content: ""; }

.clusterInfoIcon {
  font-size: 30px; }

.fixedDropdown {
  margin: 37px 0 0 0 !important;
  border-radius: 0 !important;
  width: 210px; }

.fixedDropdown:after {
  visibility: hidden; }

.fixedDropdown .dropdown-item {
  border-bottom: 1px solid rgba(0, 0, 0, 0.2); }

.fixedDropdown .dropdown-header {
  border-bottom: 1px solid rgba(0, 0, 0, 0.2);
  padding: 0 !important; }

.fixedDropdown a {
  padding-left: 5px !important; }

.fixedDropdown .notificationItemContent {
  width: 155px;
  float: left;
  margin-left: 15px;
  max-width: 155px;
  white-space: normal;
  word-wrap: break-word; }

.fixedDropdown button {
  float: right;
  margin-right: 5px; }

.innerDropdownInnerUL {
  min-height: 220px;
  height: 220px !important;
  width: 100%;
  overflow-y: scroll;
  overflow-x: hidden;
  float: left;
  border-bottom: 1px solid rgba(0, 0, 0, 0.2); }

.innerDropdownInnerUL .dropdown-item:hover {
  background-color: #E1E1E1 !important; }

.innerDropdownInnerUL li {
  width: auto !important; }

.fixedDropdown .notificationItem {
  color: black; }

.notificationItem i {
  color: rgba(0, 0, 0, 0.2);
  float: left;
  font-size: 20px;
  position: relative;
  right: 4px;
  top: -9px; }

.notificationItem i:hover {
  color: black;
  cursor: pointer; }

#stat_hd {
  width: 24px;
  height: 24px;
  margin-top: 2px;
  background-color: #333232;
  border-radius: 3px;
  border: 2px solid #8AA051; }

.notificationItemContent {
  font-weight: 300; }

.fullNotification:hover {
  cursor: pointer; }

.fullNotification {
  border: 2px solid red !important;
  background-color: red !important; }

#stat_hd #stat_hd_counter {
  color: white;
  margin-left: 8px;
  line-height: 24px; }

.contentButtons {
  clear: both;
  width: 100%;
  margin-bottom: 10px; }
  .contentButtons #createDatabase, .contentButtons #createUser {
    margin-left: 0; }

.contentTables {
  width: 100%;
  margin-bottom: 10px; }
  .contentTables thead {
    text-align: left; }
    .contentTables thead tr {
      border-bottom: 1px solid #c2c2c2;
      background-color: white; }
  .contentTables tbody tr:nth-child(odd) {
    background-color: #d9d9d9; }
  .contentTables tbody tr:nth-child(even) {
    background-color: white; }
  .contentTables tr.contentRowActive {
    background-color: #bdcc92 !important;
    font-weight: 400; }
    .contentTables tr.contentRowActive a {
      color: black !important; }
    .contentTables tr.contentRowActive span {
      display: none; }
  .contentTables tr.contentRowInactive a {
    color: black !important; }
  .contentTables .dbThFirst {
    width: 90%; }
  .contentTables .dbThSecond {
    width: 10%; }
  .contentTables td {
    padding: 12px 18px; }
    .contentTables td span {
      float: right;
      font-size: 22px; }
  .contentTables .collectionThSec {
    width: 80%;
    margin-right: 0; }
  .contentTables .collectionTh {
    width: 5%;
    margin-right: 0; }

.createModalDialog table {
  width: 100%; }

div.headerDropdown {
  background-color: white;
  position: relative;
  display: none;
  padding: 10px;
  width: auto; }
  div.headerDropdown > div.dropdownInner {
    position: relative;
    min-height: 125px;
    width: auto;
    box-shadow: 0; }
  div.headerDropdown.headerDropdown input[type=checkbox].css-checkbox {
    display: none; }
    div.headerDropdown.headerDropdown input[type=checkbox].css-checkbox + label.css-label {
      padding-left: 20px;
      margin-top: 0px;
      height: 15px;
      display: inline-block;
      background-repeat: no-repeat;
      background-position: 0 0;
      font-size: 15px;
      vertical-align: middle; }
    div.headerDropdown.headerDropdown input[type=checkbox].css-checkbox:checked + label.css-label {
      background-position: 0 -15px; }

div.queryline {
  color: black;
  height: 35px; }
  div.queryline select, div.queryline input {
    margin-bottom: 5px; }
  div.queryline.querylineAdd span {
    position: relative;
    top: -21px;
    color: white;
    padding-left: 10px; }
  div.queryline .removeFilterItem i {
    margin-top: 0px !important;
    margin-left: 5px !important; }
  div.queryline div.searchByAttribute {
    position: relative; }
    div.queryline div.searchByAttribute > ul.gv-dropdown-menu {
      position: absolute;
      border-radius: 0px;
      top: 20px;
      left: 0px;
      width: 247px;
      background-color: #333232;
      color: white;
      display: none; }

div.dropdownImport {
  background-color: white;
  padding-top: 10px;
  padding-left: 10px;
  padding-right: 10px;
  padding-bottom: 5px;
  position: relative; }
  div.dropdownImport input {
    line-height: 0px;
    margin-top: 5px;
    margin-bottom: -15px; }

select.filterSelect {
  width: 100px;
  margin-left: 10px;
  margin-right: 10px; }

#filterHeader button {
  float: right;
  margin-top: 1px;
  margin-left: 10px !important; }

.userMenuImg {
  background-color: #333232;
  border-radius: 3px;
  border: 2px solid #8AA051;
  margin-top: -4px; }

.tooltip-inner {
  max-width: 300px !important;
  word-wrap: break-word !important;
  white-space: normal !important; }

.dbselection {
  text-overflow: ellipsis;
  white-space: nowrap;
  overflow: hidden;
  max-width: 160px;
  float: left;
  margin-right: 3px; }

#dashboardHttpGroup {
  width: 100%;
  height: 300px;
  border: 1px solid black; }<|MERGE_RESOLUTION|>--- conflicted
+++ resolved
@@ -3,11 +3,7 @@
   font-family: 'Open Sans', sans-serif !important;
   font-weight: 400; }
 
-<<<<<<< HEAD
-ul.link-dropdown-menu, ul.user-dropdown-menu, div.navlogo, ul.navlist li, div.footer-left, li.tile, li.bigtile {
-=======
-ul.link-dropdown-menu, ul.user-dropdown-menu, ul.gv-dropdown-menu, div.navlogo, ul.navlist li, div.footer-left, li.tile {
->>>>>>> e4d35852
+ul.link-dropdown-menu, ul.user-dropdown-menu, ul.gv-dropdown-menu, div.navlogo, ul.navlist li, div.footer-left, li.tile, li.bigtile {
   float: left; }
 
 div.navmenu, div.footer-right, li.tile div.iconSet span, li.bigtile div.iconSet span {
@@ -33,15 +29,9 @@
   color: white;
   z-index: 1000; }
 
-<<<<<<< HEAD
-.btn-danger {
-  background-color: #da4f49; }
-  .btn-danger:hover {
-=======
 .button-danger {
   background-color: #da4f49; }
   .button-danger:hover {
->>>>>>> e4d35852
     background-color: #be342e; }
 
 .deleteButton, .contentTables td span {
@@ -49,15 +39,9 @@
   .deleteButton:hover, .contentTables td span:hover {
     color: #be342e; }
 
-<<<<<<< HEAD
-.btn-success {
-  background-color: #8aa051; }
-  .btn-success:hover {
-=======
 .button-success {
   background-color: #8aa051; }
   .button-success:hover {
->>>>>>> e4d35852
     background-color: #788f3d; }
 
 .addButton, .contentTables td.dbThSecond span {
@@ -65,34 +49,6 @@
   .addButton:hover, .contentTables td.dbThSecond span:hover {
     color: #788f3d; }
 
-<<<<<<< HEAD
-.btn-warning {
-  background-color: #faa732; }
-  .btn-warning:hover {
-    background-color: #f89406; }
-
-.btn {
-  background-color: #8f8d8c; }
-  .btn:hover {
-    background-color: #736b68; }
-
-.btn-primary {
-  background-color: #564e4a; }
-  .btn-primary:hover {
-    background-color: #3a322e; }
-
-.btn-notification {
-  background-color: #faa020; }
-  .btn-notification:hover {
-    background-color: #f87c0f; }
-
-.btn-inactive {
-  background-color: lightgrey; }
-  .btn-inactive:hover {
-    background-color: grey; }
-
-ul.link-dropdown-menu, ul.user-dropdown-menu {
-=======
 .button-warning {
   background-color: #faa732; }
   .button-warning:hover {
@@ -119,7 +75,6 @@
     background-color: grey; }
 
 ul.link-dropdown-menu, ul.user-dropdown-menu, ul.gv-dropdown-menu {
->>>>>>> e4d35852
   position: absolute;
   top: 80%;
   right: 0px;
@@ -192,17 +147,20 @@
     margin-left: 1px; }
     ul.navlist li.navbar-spacer {
       width: 1px;
-      height: 28px;
-      margin-top: 5px;
-      background-color: white; }
+      box-shadow: 1px 0px 0px #c8c8c8;
+      -moz-box-shadow: 1px 0px 0px #c8c8c8;
+      -webkit-box-shadow: 1px 0px 0px #c8c8c8;
+      height: 21px;
+      margin-top: 9px;
+      background-color: #a0a0a0; }
       ul.navlist li.navbar-spacer.big {
-        margin-left: 10px;
-        margin-right: 10px; }
+        margin-left: 15px;
+        margin-right: 15px; }
       ul.navlist li.navbar-spacer.med {
         margin-left: 5px;
         margin-right: 5px; }
       ul.navlist li.navbar-spacer:hover {
-        background-color: white; }
+        background-color: #a0a0a0; }
   ul.navlist > li.active,
   ul.navlist li.dropdown-item:hover,
   ul.navlist > li:hover {
@@ -220,6 +178,28 @@
   a.tab.userImg {
     padding-bottom: 5px; }
 
+ul.gv-dropdown-menu {
+  -moz-border-radius: 0px;
+  -webkit-border-radius: 0px;
+  border-radius: 0px;
+  margin-top: 6px;
+  margin-right: -20px;
+  background-color: rgba(0, 0, 0, 0.7);
+  border: solid 1px #686766; }
+  ul.gv-dropdown-menu:after {
+    border-bottom-color: #333232; }
+  ul.gv-dropdown-menu li:hover {
+    background-image: none;
+    background-color: #8aa051; }
+  ul.gv-dropdown-menu li a {
+    padding: 0px; }
+    ul.gv-dropdown-menu li a label {
+      color: white;
+      padding-left: 5px; }
+    ul.gv-dropdown-menu li a:focus {
+      background-image: none;
+      background-color: #8aa051 !important; }
+
 #arangoCollectionSelect {
   display: none;
   float: right;
@@ -237,7 +217,6 @@
   border-left: 5px solid transparent;
   content: ""; }
 
-<<<<<<< HEAD
 footer.footer {
   bottom: 0px;
   height: 40px; }
@@ -246,10 +225,7 @@
     padding-bottom: 10px;
     margin-bottom: 0; }
 
-.btn, .btn-primary, .btn-notification, .btn-success, .btn-danger, .btn-warning, .btn-inactive {
-=======
 .button-neutral, .button-primary, .button-notification, .button-success, .button-danger, .button-warning, .button-inactive {
->>>>>>> e4d35852
   -moz-border-radius: 4px;
   -webkit-border-radius: 4px;
   border-radius: 4px;
@@ -263,11 +239,7 @@
   font-weight: 300 !important;
   font-size: 14px; }
 
-<<<<<<< HEAD
-.btn-notification {
-=======
 .button-notification {
->>>>>>> e4d35852
   margin-right: 5px; }
 
 .addButton {
@@ -454,8 +426,6 @@
 
 .badge, .label, .btn {
   text-shadow: none !important; }
-<<<<<<< HEAD
-=======
 
 .thumbnail, .navbar-inner {
   -moz-border-radius: 0px;
@@ -474,100 +444,6 @@
 .btn-old-padding {
   padding-top: 4px !important;
   padding-bottom: 4px !important; }
-
-.btn-group.open .btn-inverse.dropdown-toggle {
-  background-color: #736b68; }
-
-/* Cluster View */
-button.btn-overview, button.btn-server {
-  margin: 5px; }
-
-button.btn-server {
-  width: 120px; }
-
-nav.navbar {
-  top: 0px;
-  height: 38px;
-  margin-bottom: 3px; }
->>>>>>> e4d35852
-
-.thumbnail, .navbar-inner {
-  -moz-border-radius: 0px;
-  -webkit-border-radius: 0px;
-  border-radius: 0px;
-  -webkit-box-shadow: 0;
-  -moz-box-shadow: 0;
-  box-shadow: 0; }
-
-<<<<<<< HEAD
-.modal-body th.actionCell > button {
-  margin-top: -12px; }
-=======
-ul.navlist {
-  list-style: none; }
-  ul.navlist li {
-    margin-left: 1px; }
-    ul.navlist li.navbar-spacer {
-      width: 1px;
-      box-shadow: 1px 0px 0px #c8c8c8;
-      -moz-box-shadow: 1px 0px 0px #c8c8c8;
-      -webkit-box-shadow: 1px 0px 0px #c8c8c8;
-      height: 21px;
-      margin-top: 9px;
-      background-color: #a0a0a0; }
-      ul.navlist li.navbar-spacer.big {
-        margin-left: 15px;
-        margin-right: 15px; }
-      ul.navlist li.navbar-spacer.med {
-        margin-left: 5px;
-        margin-right: 5px; }
-      ul.navlist li.navbar-spacer:hover {
-        background-color: #a0a0a0; }
-  ul.navlist > li.active,
-  ul.navlist li.dropdown-item:hover,
-  ul.navlist > li:hover {
-    background-color: #8aa051; }
-  ul.navlist li.dropdown-item {
-    margin-left: 0px; }
->>>>>>> e4d35852
-
-button {
-  font-family: 'Open Sans', sans-serif !important; }
-
-<<<<<<< HEAD
-.btn-old-padding {
-  padding-top: 4px !important;
-  padding-bottom: 4px !important; }
-=======
-ul.gv-dropdown-menu {
-  -moz-border-radius: 0px;
-  -webkit-border-radius: 0px;
-  border-radius: 0px;
-  margin-top: 6px;
-  margin-right: -20px;
-  background-color: rgba(0, 0, 0, 0.7);
-  border: solid 1px #686766; }
-  ul.gv-dropdown-menu:after {
-    border-bottom-color: #333232; }
-  ul.gv-dropdown-menu li:hover {
-    background-image: none;
-    background-color: #8aa051; }
-  ul.gv-dropdown-menu li a {
-    padding: 0px; }
-    ul.gv-dropdown-menu li a label {
-      color: white;
-      padding-left: 5px; }
-    ul.gv-dropdown-menu li a:focus {
-      background-image: none;
-      background-color: #8aa051 !important; }
-
-#arangoCollectionSelect {
-  display: none;
-  float: right;
-  padding-bottom: 0;
-  margin-bottom: 0;
-  margin-right: 15px; }
->>>>>>> e4d35852
 
 .btn-group.open .btn-inverse.dropdown-toggle {
   background-color: #736b68; }
