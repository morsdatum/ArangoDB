/*jslint indent: 2, nomen: true, maxlen: 120, sloppy: true, vars: true, white: true, plusplus: true */
/*global require, exports, Graph, arguments, ArangoClusterComm, ArangoServerState, ArangoClusterInfo */

////////////////////////////////////////////////////////////////////////////////
/// @brief pregel worker functionality
///
/// @file
///
/// DISCLAIMER
///
/// Copyright 2010-2014 triagens GmbH, Cologne, Germany
///
/// Licensed under the Apache License, Version 2.0 (the "License");
/// you may not use this file except in compliance with the License.
/// You may obtain a copy of the License at
///
///     http://www.apache.org/licenses/LICENSE-2.0
///
/// Unless required by applicable law or agreed to in writing, software
/// distributed under the License is distributed on an "AS IS" BASIS,
/// WITHOUT WARRANTIES OR CONDITIONS OF ANY KIND, either express or implied.
/// See the License for the specific language governing permissions and
/// limitations under the License.
///
/// Copyright holder is triAGENS GmbH, Cologne, Germany
///
/// @author Florian Bartels, Michael Hackstein, Guido Schwab
/// @author Copyright 2011-2014, triAGENS GmbH, Cologne, Germany
////////////////////////////////////////////////////////////////////////////////

var internal = require("internal");
var _ = require("underscore");
var db = internal.db;
var arangodb = require("org/arangodb");
var pregel = require("org/arangodb/pregel");
var ERRORS = arangodb.errors;
var ArangoError = arangodb.ArangoError;
var tasks = require("org/arangodb/tasks");

var step = "step";
var stepContent = "stepContent";
var waitForAnswer = "waitForAnswer";
var active = "active";
var state = "state";
var error = "error";
var stateFinished = "finished";
var stateRunning = "running";
var stateError = "error";
var COUNTER = "counter";
var ERR = "error";
var CONDUCTOR = "conductor";
var ALGORITHM = "algorithm";
var MAP = "map";
var id;
<<<<<<< HEAD
var WORKERS = 6;
=======
var WORKERS = 8;
>>>>>>> c3dfafd5
var QUEUESIZE = 10000;

var queryInsertDefaultEdge = "FOR v IN @@original "
  + "LET from = PARSE_IDENTIFIER(v._from) "
  + "LET to = PARSE_IDENTIFIER(v._to) ";

var queryInsertDefaultEdgeInsertPart = "INSERT {'_key' : v._key, 'deleted' : false, 'result' : {}, "
  + "'_from' : CONCAT(TRANSLATE(from.collection, @collectionMapping), "
  + "'/', from.key), "
  + "'_to' : CONCAT(TRANSLATE(to.collection, @collectionMapping), "
  + "'/', to.key)";

var queryInsertDefaultEdgeIntoPart = "} INTO  @@result";

var queryInsertDefaultVertex = "FOR v IN @@original INSERT {"
  + "'_key' : v._key, 'active' : true, 'deleted' : false, 'result' : {} ";

var queryInsertDefaultVertexIntoPart = "} INTO  @@result";


var queryActivateVertices = "FOR v IN @@work "
  + "FILTER v.toShard == @shard && v.step == @step "
  + "UPDATE PARSE_IDENTIFIER(v._to).key WITH "
  + "{'active' : true} IN @@result";

var queryUpdateCounter = "LET oldCount = DOCUMENT(@@global, 'counter').count "
  + "UPDATE 'counter' WITH {count: oldCount - 1} IN @@global";

var queryMessageByShard = "FOR v IN @@message "
  + "FILTER v.toShard == @shardId "
  + "RETURN v";

var getQueueName = function (executionNumber) {
  return "P_QUEUE_" + executionNumber;
};

var algorithmToString = function (algorithm) {
  return "var executionNumber = params.executionNumber; "
    + "var step = params.step;"
    + "var vertexInfo = params.vertexInfo;"
    + "var pregel = require('org/arangodb/pregel');"
    + "var worker = pregel.Worker;"
    + "var vertex = new pregel.Vertex(executionNumber, vertexInfo);"
    + "var messages = new pregel.MessageQueue(executionNumber, vertexInfo, step);"
    + "var global = params.global;"
    + "global.step = step;"
    + "try {"
    + "  (" + algorithm + ")(vertex,messages,global);"
    + "  worker.vertexDone(executionNumber, vertex, global);"
    + "} catch (err) {"
    + "  worker.vertexDone(executionNumber, vertex, global, err);"
    + "}";
};

var createTaskQueue = function (executionNumber, algorithm) {
  tasks.createNamedQueue({
    name: getQueueName(executionNumber),
    threads: WORKERS,
    size: QUEUESIZE,
    worker: algorithmToString(algorithm)
  });
};

var addTask = function (executionNumber, stepNumber, vertex, globals) {
  tasks.addJob(
    getQueueName(executionNumber), 
    {
      executionNumber: executionNumber,
      step: stepNumber,
      vertexInfo : vertex,
      global: globals || {}
    }
  );
};

var saveMapping = function(executionNumber, map) {
  pregel.getGlobalCollection(executionNumber).save({_key: MAP, map: map});
};

var loadMapping = function(executionNumber) {
  return pregel.getMap(executionNumber);
};

var getConductor = function(executionNumber) {
  return pregel.getGlobalCollection(executionNumber).document(CONDUCTOR).name;
};

var getError = function(executionNumber) {
  return pregel.getGlobalCollection(executionNumber).document(ERR).error;
};

var setup = function(executionNumber, options) {
  var sw = require("internal").time();
  // create global collection
  pregel.createWorkerCollections(executionNumber);
  var global = pregel.getGlobalCollection(executionNumber);
  global.save({_key: COUNTER, count: -1});
  global.save({_key: ERR, error: undefined});
  global.save({_key: CONDUCTOR, name: options.conductor});
  global.save({_key: ALGORITHM, algorithm : options.algorithm});
  createTaskQueue(executionNumber, options.algorithm);
  saveMapping(executionNumber, options.map);
  var collectionMapping = {};

  var shardKeysAmount = 0;
  _.each(options.map, function(mapping, collection) {
    collectionMapping[collection] = mapping.resultCollection;
    if (shardKeysAmount < mapping.shardKeys.length) {
      shardKeysAmount = mapping.shardKeys.length;
    }
  });

  _.each(options.map, function(mapping) {
    var shards = Object.keys(mapping.originalShards);
    var resultShards = Object.keys(mapping.resultShards);
    var i;
    var bindVars;
    var iterator;
    for (i = 0; i < shards.length; i++) {
      if (mapping.originalShards[shards[i]] === pregel.getServerName()) {
        bindVars = {
          '@original' : shards[i],
          '@result' : resultShards[i]
        };
        if (mapping.type === 3) {
          bindVars.collectionMapping = collectionMapping;
          for (iterator = 0; iterator < shardKeysAmount; iterator++) {
            queryInsertDefaultEdgeInsertPart += ", 'shard_" + iterator + "' : v.shard_" + iterator;
            queryInsertDefaultEdgeInsertPart += ", 'to_shard_" + iterator + "' : v.to_shard_" + iterator;
          }
          db._query(
            queryInsertDefaultEdge + queryInsertDefaultEdgeInsertPart + queryInsertDefaultEdgeIntoPart, bindVars
          ).execute();
        } else {
          var shardKeyMap = "", count = 0;
          mapping.shardKeys.forEach(function (sk) {
            shardKeyMap += ", shard_" + count + " : v." + sk;
            count++;
          });
          db._query(
            queryInsertDefaultVertex + shardKeyMap + queryInsertDefaultVertexIntoPart, bindVars
          ).execute();
        }
      }
    }
  });
};


var activateVertices = function(executionNumber, step) {
  var map = loadMapping(executionNumber);
  Object.keys(map).forEach(function (collection) {
    var resultShards = Object.keys(map[collection].resultShards);
    var originalShards = Object.keys(map[collection].originalShards);
    var i;
    var bindVars;
    for (i = 0; i < resultShards.length; i++) {
      if (map[collection].resultShards[resultShards[i]] === id) {
        if (map[collection].type === 2) {
          bindVars = {
            '@work' : pregel.genWorkCollectionName(executionNumber),
            '@result' : resultShards[i],
            'shard': originalShards[i],
            'step' : step
          };
          db._query(queryActivateVertices, bindVars).execute();
        }
      }
    }
  });
};

///////////////////////////////////////////////////////////
/// @brief Creates a cursor containing all active vertices
///////////////////////////////////////////////////////////
var getActiveVerticesQuery = function (executionNumber) {
  var map = loadMapping(executionNumber);
  var count = 0;
  var bindVars = {};
  var server = pregel.getServerName();
  var query = "FOR u in UNION([], []";
  Object.keys(map).forEach(function (collection) {
    var resultShards = Object.keys(map[collection].resultShards);
    var i;
    for (i = 0; i < resultShards.length; i++) {
      if (map[collection].resultShards[resultShards[i]] === server) {
        if (map[collection].type === 2) {
          query += ",(FOR i in @@collection" + count
            + " FILTER i.active == true && i.deleted == false"
            + " RETURN {_id: i._id, shard: @collection" + count + "})";
          bindVars["@collection" + count] = resultShards[i];
          bindVars["collection" + count] = resultShards[i];
        }
        count++;
      }
    }
  });
  query += ") RETURN u";
  return db._query(query, bindVars);
};

var sendMessages = function (executionNumber) {
  var msgCol = pregel.getMsgCollection(executionNumber);
  var workCol = pregel.getWorkCollection(executionNumber);
  if (ArangoServerState.role() === "PRIMARY") {
    var map = loadMapping(executionNumber);
    var waitCounter = 0;
    var shardList = _.flatten(
      _.map(
      _.filter(map, function (c) {
        return c.type === 2;
      }), function (c) {
        return Object.keys(c.originalShards);
      })
    );
    var batchSize = 100;
    var bindVars = {
      "@message": msgCol.name()
    };
    var coordOptions = {
      coordTransactionID: ArangoClusterInfo.uniqid()
    };
    _.each(shardList, function (shard) {
      bindVars.shardId = shard;
      var q = db._query(queryMessageByShard, bindVars);
      var toSend;
      while (q.hasNext()) {
        toSend = JSON.stringify(q.next(batchSize));
        waitCounter++;
        ArangoClusterComm.asyncRequest("POST","shard:" + shard, db._name(),
          "/_api/import?type=array&collection=" + workCol.name(), toSend, {}, coordOptions);
      }
    });
    var debug;
    for (waitCounter; waitCounter > 0; waitCounter--) {
      debug = ArangoClusterComm.wait(coordOptions);
    }
  } else {
    var cursor = msgCol.all();
    var next;
    while(cursor.hasNext()) {
      next = cursor.next();
      workCol.save(next._from, next._to, next);
    }
  }
  msgCol.truncate();
};

var finishedStep = function (executionNumber, global) {
  var messages = pregel.getMsgCollection(executionNumber).count();
  var active = getActiveVerticesQuery(executionNumber).count();
  var error = getError(executionNumber);
  if (!error) {
    sendMessages(executionNumber);
  }
  if (ArangoServerState.role() === "PRIMARY") {
    var conductor = getConductor(executionNumber);
    var body = JSON.stringify({
      server: pregel.getServerName(),
      step: global.step,
      executionNumber: executionNumber,
      messages: messages,
      active: active,
      error: error
    });
    var coordOptions = {
      coordTransactionID: ArangoClusterInfo.uniqid()
    };
    ArangoClusterComm.asyncRequest("POST","server:" + conductor, db._name(),
      "/_api/pregel/finishedStep", body, {}, coordOptions);
    var debug = ArangoClusterComm.wait(coordOptions);

  } else {
    pregel.Conductor.finishedStep(executionNumber, pregel.getServerName(), {
      step: global.step,
      messages: messages,
      active: active,
      error: error
    });
  }
};

var vertexDone = function (executionNumber, vertex, global, err) {
  vertex._save();
  if (err && err instanceof ArangoError === false) {
    var error = new ArangoError();
    error.errorNum = ERRORS.ERROR_PREGEL_ALGORITHM_SYNTAX_ERROR.code;
    error.errorMessage = ERRORS.ERROR_PREGEL_ALGORITHM_SYNTAX_ERROR.message + ": " + err;
    err = error;
  }
  var globalCol = pregel.getGlobalCollection(executionNumber);
  if (err && !getError(executionNumber)) {
    globalCol.update(ERR, {error: err});
  }
  var performFinish = db._executeTransaction({
    collections : {write : [globalCol.name()]},
    action : function (params) {
      var db = internal.db;
      globalCol = params.globalCol;
      worker = params.worker;
      db._query(params.queryUpdateCounter, {"@global": globalCol.name()});
      var counter = globalCol.document(params.counter).count;
      if (counter === 0) {
        return true;
      }
      return false
    },
    params : {
      globalCol : globalCol,
      worker : this,
      queryUpdateCounter : queryUpdateCounter,
      counter : COUNTER

    }
  });
  if (performFinish === true) {
    finishedStep(executionNumber, global);
  }


};

var executeStep = function(executionNumber, step, options, globals) {
  id = ArangoServerState.id() || "localhost";
  if (step === 0) {
    setup(executionNumber, options);
  }
  activateVertices(executionNumber, step);
  var q = getActiveVerticesQuery(executionNumber);
  // read full count from result and write to work
  var col = pregel.getGlobalCollection(executionNumber);
  col.update(COUNTER, {count: q.count()});
  if (q.count() === 0) {
    finishedStep(executionNumber, {step : step});
  } else {
    var col = pregel.getGlobalCollection(executionNumber);
    var algorithm = col.document(ALGORITHM).algorithm;
    var n;
    while (q.hasNext()) {
      n = q.next();
      addTask(executionNumber, step, n, globals, algorithm);
    }
  }
};

var cleanUp = function(executionNumber) {
  // queues.delete("P_" + executionNumber); To be done for new queue
  db._drop(pregel.genWorkCollectionName(executionNumber));
  db._drop(pregel.genMsgCollectionName(executionNumber));
  db._drop(pregel.genGlobalCollectionName(executionNumber));
};


// -----------------------------------------------------------------------------
// --SECTION--                                                    MODULE EXPORTS
// -----------------------------------------------------------------------------

// Public functions
exports.executeStep = executeStep;
exports.cleanUp = cleanUp;
exports.finishedStep = finishedStep;
exports.vertexDone = vertexDone;<|MERGE_RESOLUTION|>--- conflicted
+++ resolved
@@ -52,11 +52,7 @@
 var ALGORITHM = "algorithm";
 var MAP = "map";
 var id;
-<<<<<<< HEAD
-var WORKERS = 6;
-=======
 var WORKERS = 8;
->>>>>>> c3dfafd5
 var QUEUESIZE = 10000;
 
 var queryInsertDefaultEdge = "FOR v IN @@original "
