<<<<<<< HEAD
/*jslint indent: 2, nomen: true, maxlen: 100, sloppy: true, vars: true, white: true, plusplus: true */
/*global require, exports, assertTrue, assertEqual, AQL_EXECUTE, fail */
=======
/*jshint strict: false */
/*global require, exports, assertTrue, assertEqual, fail */
>>>>>>> ecb50785

////////////////////////////////////////////////////////////////////////////////
/// @brief aql test helper functions
///
/// @file
///
/// DISCLAIMER
///
/// Copyright 2011-2012 triagens GmbH, Cologne, Germany
///
/// Licensed under the Apache License, Version 2.0 (the "License");
/// you may not use this file except in compliance with the License.
/// You may obtain a copy of the License at
///
///     http://www.apache.org/licenses/LICENSE-2.0
///
/// Unless required by applicable law or agreed to in writing, software
/// distributed under the License is distributed on an "AS IS" BASIS,
/// WITHOUT WARRANTIES OR CONDITIONS OF ANY KIND, either express or implied.
/// See the License for the specific language governing permissions and
/// limitations under the License.
///
/// Copyright holder is triAGENS GmbH, Cologne, Germany
///
/// @author Jan Steemann
/// @author Copyright 2013, triAGENS GmbH, Cologne, Germany
////////////////////////////////////////////////////////////////////////////////

var internal = require("internal");
var arangodb = require("org/arangodb");
var _ = require("underscore");
var ShapedJson = internal.ShapedJson;

// -----------------------------------------------------------------------------
// --SECTION--                                         AQL test helper functions
// -----------------------------------------------------------------------------

////////////////////////////////////////////////////////////////////////////////
/// @brief normalise a single row result
////////////////////////////////////////////////////////////////////////////////

function normalizeRow (row, recursive) {
  if (row !== null &&
      typeof row === 'object' &&
      ! Array.isArray(row)) {
    var keys = Object.keys(row);

    keys.sort();

    var i, n = keys.length, out = { };
    for (i = 0; i < n; ++i) {
      var key = keys[i];

      if (key[0] !== '_') {
        out[key] = row[key];
      }
    }

    return out;
  }

  if (recursive && Array.isArray(row)) {
    row = row.map(normalizeRow);
  }

  return row;
}

////////////////////////////////////////////////////////////////////////////////
/// @brief return the parse results for a query
////////////////////////////////////////////////////////////////////////////////

function getParseResults (query) {
  return internal.AQL_PARSE(query);
}

////////////////////////////////////////////////////////////////////////////////
/// @brief assert a specific error code when parsing a query
////////////////////////////////////////////////////////////////////////////////

function assertParseError (errorCode, query) {
  try {
    getParseResults(query);
    fail();
  }
  catch (e) {
    assertTrue(e.errorNum !== undefined, "unexpected error format");
    assertEqual(errorCode, e.errorNum, "unexpected error code (" + e.errorMessage + "): ");
  }
}

////////////////////////////////////////////////////////////////////////////////
/// @brief return the results of a query explanation
////////////////////////////////////////////////////////////////////////////////

function getQueryExplanation (query, bindVars) {
  var result = internal.AQL_EXPLAIN(query, bindVars);

  return result;
}

////////////////////////////////////////////////////////////////////////////////
/// @brief return the results of a modify-query
////////////////////////////////////////////////////////////////////////////////

function getModifyQueryResults (query, bindVars) {
  var queryResult = internal.AQL_QUERY(query, bindVars);

  if (queryResult instanceof arangodb.ArangoCursor) {
    return queryResult.getExtra();
  }

  return queryResult.extra;
}

////////////////////////////////////////////////////////////////////////////////
/// @brief return the results of a query
////////////////////////////////////////////////////////////////////////////////

function getRawQueryResults (query, bindVars) {
  var queryResult = internal.AQL_QUERY(query, bindVars, {
    count: true,
    batchSize : 3000
  });

  if (! (queryResult instanceof arangodb.ArangoCursor)) {
    if (typeof queryResult === 'object' && queryResult.hasOwnProperty('docs')) {
      return queryResult.docs;
    }

    return queryResult;
  }

  var rows = [ ];
  var func = function (row) {
    rows.push(row);
  };

  while (queryResult.hasNext()) {
    queryResult.toArray().forEach(func);
  }
  return rows;
}

////////////////////////////////////////////////////////////////////////////////
/// @brief return the results of a query, version for AQL2
////////////////////////////////////////////////////////////////////////////////

function getRawQueryResultsAQL2 (query, bindVars) {
  var queryResult;
  if (typeof bindVars === "object") {
    queryResult = AQL_EXECUTE(query, bindVars, { 
      count: true, 
      batchSize : 3000 
    });
  }
  else {
    queryResult = AQL_EXECUTE(query, {}, {
      count: true,
      batchSize : 3000
    });
  }
  return queryResult.json;
}

////////////////////////////////////////////////////////////////////////////////
/// @brief return the results of a query in a normalised way
////////////////////////////////////////////////////////////////////////////////

function getQueryResults (query, bindVars, recursive) {
  var result = getRawQueryResults(query, bindVars);

  if (Array.isArray(result)) {
    result = result.map(function (row) {
      return normalizeRow(row, recursive);
    });
  }

  return result;
}

////////////////////////////////////////////////////////////////////////////////
/// @brief return the results of a query in a normalised way, AQL2 version
////////////////////////////////////////////////////////////////////////////////

function getQueryResultsAQL2 (query, bindVars, recursive) {
  var result = getRawQueryResultsAQL2(query, bindVars);

  if (Array.isArray(result)) {
    result = result.map(function (row) {
      return normalizeRow(row, recursive);
    });
  }

  return result;
}

function typeName (value) {
  if (value === null) {
    return "null";
  }
  if (value === undefined) {
    return "undefined";
  }
  if (value instanceof ShapedJson) {
    return "object";
  }
  if (Array.isArray(value)) {
    return "array";
  }

  var type = typeof value;

  if (type === "object") {
    return "object";
  }
  if (type === "string") {
    return "string";
  }
  if (type === "boolean") {
    return "boolean";
  }
  if (type === "number") {
    return "number";
  }

  throw "unknown variable type";
}

function isEqual (lhs, rhs) {
  var ltype = typeName(lhs), rtype = typeName(rhs), i;

  if (ltype !== rtype) {
    return false;
  }

  if (ltype === "null" || ltype === "undefined") {
    return true;
  }
  
  if (ltype === "array") {
    if (lhs.length !== rhs.length) {
      return false;
    }
    for (i = 0; i < lhs.length; ++i) {
      if (! isEqual(lhs[i], rhs[i])) {
        return false;
      }
    }
    return true;
  }

  if (ltype === "object") {
    var lkeys = Object.keys(lhs), rkeys = Object.keys(rhs);
    if (lkeys.length !== rkeys.length) {
      return false;
    }
    for (i = 0; i < lkeys.length; ++i) {
      var key = lkeys[i];
      if (! isEqual(lhs[key], rhs[key])) {
        return false;
      }
    }
    return true;
  }

  if (ltype === "boolean") {
    return (lhs === rhs);
  }
  if (ltype === "string") {
    return (lhs === rhs);
  }
  if (ltype === "number") {
    if (isNaN(lhs)) {
      return isNaN(rhs);
    }
    if (! isFinite(lhs)) {
      return (lhs === rhs);
    }
    return (lhs.toFixed(10) === rhs.toFixed(10));
  }
  
  throw "unknown variable type";
}

////////////////////////////////////////////////////////////////////////////////
/// @brief return the results of a query in a normalised way, version to
/// run both the old and the new (AQL2) query
////////////////////////////////////////////////////////////////////////////////

function getQueryResults2 (query, bindVars, recursive) {
  var result = getQueryResults(query, bindVars, recursive);
  var result2 = getQueryResultsAQL2(query, bindVars, recursive);

  if (! isEqual(result, result2)) { 
    require("internal").print("Old and new AQL return different results!");
    require("internal").print("Old result:\n", result);
    require("internal").print("New result:\n", result2);

    require("internal").print("Failed Query was:\n", query);

    throw "Results between AQL and AQL2 differ";
  }

  return result;
}

////////////////////////////////////////////////////////////////////////////////
/// @brief assert a specific error code when running a query
////////////////////////////////////////////////////////////////////////////////

function assertQueryError (errorCode, query, bindVars) {
  try {
    getQueryResults(query, bindVars);
    fail();
  }
  catch (e) {
    assertTrue(e.errorNum !== undefined, "unexpected error format");
    assertEqual(errorCode, e.errorNum, "unexpected error code (" + e.errorMessage + "): ");
  }
}

////////////////////////////////////////////////////////////////////////////////
/// @brief assert a specific error code when running a query, case of both
/// new and old AQL
////////////////////////////////////////////////////////////////////////////////

function assertQueryError2 (errorCode, query, bindVars) {
  /* 
    probably not needed here, as we want to check only that an AQL2 query fails
  try {
    getQueryResults(query, bindVars);
    fail();
  }
  catch (e) {
    assertTrue(e.errorNum !== undefined, "unexpected error format [" + query + "]");
    assertEqual(errorCode, e.errorNum, "unexpected error code (" + e.errorMessage + "): ");
  }
  */
  try {
    getQueryResultsAQL2(query, bindVars);
    fail();
  }
  catch (e2) {
    assertTrue(e2.errorNum !== undefined, "unexpected error format while calling [" + query + "]");
    assertEqual(errorCode, e2.errorNum, "unexpected error code (" + e2.errorMessage + "): ");
  }
}

////////////////////////////////////////////////////////////////////////////////
/// @brief get a linearized version of an execution plan
////////////////////////////////////////////////////////////////////////////////

function getLinearizedPlan (explainResult) {
  var nodes = explainResult.plan.nodes, i;
  var lookup = { }, deps = { };

  for (i = 0; i < nodes.length; ++i) {
    var node = nodes[i];
    lookup[node.id] = node;
    var dependency = -1;
    if (node.dependencies.length > 0) {
      dependency = node.dependencies[0];
    }
    deps[dependency] = node.id;
  }

  var current = -1;
  var out = [ ];
  while (true) {
    if (! deps.hasOwnProperty(current)) {
      break;
    }

    var n = lookup[deps[current]];
    current = n.id;
    out.push(n);
  }

  return out;
}

function getCompactPlan (explainResult) {
  var out = [ ];

  function buildExpression (node) {
    var out = node.type;
    if (node.hasOwnProperty("name")) {
      out += "[" + node.name + "]";
    }
    if (node.hasOwnProperty("value")) {
      out += "[" + node.value + "]";
    }

    if (Array.isArray(node.subNodes)) {
      out += "(";
      node.subNodes.forEach(function (node, i) {
        if (i > 0) {
          out += ", ";
        }

        out += buildExpression(node);
      });

      out += ")";
    }
    return out;
  }

  getLinearizedPlan(explainResult).forEach(function (node) {
    var data = { type: node.type };

    if (node.expression) {
      data.expression = buildExpression(node.expression);
    }
    if (node.outVariable) {
      data.outVariable = node.outVariable.name;
    }

    out.push(data);
  });

  return out;
}

function findExecutionNodes(plan, nodetype) {
    var matches = [];
    plan.plan.nodes.forEach(function(node) {
        if (node.type === nodetype) {

            matches.push(node);
        }
        else if (node.type === "SubqueryNode") {
            var subPlan = {"plan" : node.subquery};
            matches = matches.concat(findExecutionNodes(subPlan, nodetype));
        }
    });
    return matches;
}

function findReferencedNodes(plan, testNode) {
    var matches = [];
    if (testNode.elements) {
        testNode.elements.forEach(function(element) {
            plan.plan.nodes.forEach(function(node) {
                if (node.hasOwnProperty("outVariable") && 
                    node.outVariable.id ===
                    element.inVariable.id) {
                    matches.push(node);
                }
            });
        });
    }
    else {
        plan.plan.nodes.forEach(function(node) {
            if (node.outVariable.id === testNode.inVariable.id) {
                matches.push(node);
            }
        });
    }

    return matches;
}


// -----------------------------------------------------------------------------
// --SECTION--                                                    module exports
// -----------------------------------------------------------------------------

exports.isEqual               = isEqual;
exports.getParseResults       = getParseResults;
exports.assertParseError      = assertParseError;
exports.getQueryExplanation   = getQueryExplanation;
exports.getModifyQueryResults = getModifyQueryResults;
exports.getRawQueryResults    = getRawQueryResults;
exports.getQueryResults       = getQueryResults;
exports.getQueryResults2      = getQueryResults2;
exports.getQueryResultsAQL2   = getQueryResultsAQL2;
exports.assertQueryError      = assertQueryError;
exports.assertQueryError2     = assertQueryError2;
exports.getLinearizedPlan     = getLinearizedPlan;
exports.getCompactPlan        = getCompactPlan;
exports.findExecutionNodes    = findExecutionNodes;
exports.findReferencedNodes   = findReferencedNodes;

// -----------------------------------------------------------------------------
// --SECTION--                                                       END-OF-FILE
// -----------------------------------------------------------------------------

// Local Variables:
// mode: outline-minor
// outline-regexp: "^\\(/// @brief\\|/// @addtogroup\\|// --SECTION--\\|/// @page\\|/// @\\}\\)"
// End:<|MERGE_RESOLUTION|>--- conflicted
+++ resolved
@@ -1,10 +1,5 @@
-<<<<<<< HEAD
-/*jslint indent: 2, nomen: true, maxlen: 100, sloppy: true, vars: true, white: true, plusplus: true */
-/*global require, exports, assertTrue, assertEqual, AQL_EXECUTE, fail */
-=======
 /*jshint strict: false */
-/*global require, exports, assertTrue, assertEqual, fail */
->>>>>>> ecb50785
+/*global require, exports, assertTrue, assertEqual, fail, AQL_EXECUTE */
 
 ////////////////////////////////////////////////////////////////////////////////
 /// @brief aql test helper functions
