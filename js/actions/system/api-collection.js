////////////////////////////////////////////////////////////////////////////////
/// @brief querying and managing collections
///
/// @file
///
/// DISCLAIMER
///
/// Copyright 2012 triagens GmbH, Cologne, Germany
///
/// Licensed under the Apache License, Version 2.0 (the "License");
/// you may not use this file except in compliance with the License.
/// You may obtain a copy of the License at
///
///     http://www.apache.org/licenses/LICENSE-2.0
///
/// Unless required by applicable law or agreed to in writing, software
/// distributed under the License is distributed on an "AS IS" BASIS,
/// WITHOUT WARRANTIES OR CONDITIONS OF ANY KIND, either express or implied.
/// See the License for the specific language governing permissions and
/// limitations under the License.
///
/// Copyright holder is triAGENS GmbH, Cologne, Germany
///
/// @author Achim Brandt
/// @author Copyright 2012, triAGENS GmbH, Cologne, Germany
////////////////////////////////////////////////////////////////////////////////

<<<<<<< HEAD
(function() {
  var actions = require("actions");
  var API = "_api/collection";
=======
var actions = require("org/arangodb/actions");
var API = "_api/collection";
>>>>>>> ba77d4d1

// -----------------------------------------------------------------------------
// --SECTION--                                                 private functions
// -----------------------------------------------------------------------------

////////////////////////////////////////////////////////////////////////////////
/// @addtogroup ArangoAPI
/// @{
////////////////////////////////////////////////////////////////////////////////

////////////////////////////////////////////////////////////////////////////////
/// @brief collection representation
////////////////////////////////////////////////////////////////////////////////

  function CollectionRepresentation (collection, showProperties, showCount, showFigures) {
    var result = {};

    result.id = collection._id;
    result.name = collection.name();

    if (showProperties) {
      var properties = collection.properties();

      result.waitForSync = properties.waitForSync;
      result.journalSize = properties.journalSize;
    }

    if (showCount) {
      result.count = collection.count();
    }

    if (showFigures) {
      var figures = collection.figures();

      if (figures) {
        result.figures = figures;
      }
    }

    result.status = collection.status();
    result.type = collection.type();

    return result;
  }

////////////////////////////////////////////////////////////////////////////////
/// @}
////////////////////////////////////////////////////////////////////////////////

// -----------------------------------------------------------------------------
// --SECTION--                                                  public functions
// -----------------------------------------------------------------------------

////////////////////////////////////////////////////////////////////////////////
/// @addtogroup ArangoAPI
/// @{
////////////////////////////////////////////////////////////////////////////////

////////////////////////////////////////////////////////////////////////////////
/// @brief creates a collection
///
/// @RESTHEADER{POST /_api/collection,creates a collection}
///
/// @REST{POST /_api/collection}
///
/// Creates an new collection with a given name. The request must contain an
/// object with the following attributes.
///
/// - @LIT{name}: The name of the collection.
///
/// - @LIT{waitForSync} (optional, default: false): If @LIT{true} then
///   the data is synchronised to disk before returning from a create or
///   update of an document.
///
/// - @LIT{journalSize} (optional, default is a @ref
///   CommandLineArango "configuration parameter"): The maximal size of
///   a journal or datafile.  Note that this also limits the maximal
///   size of a single object. Must be at least 1MB.
///
/// - @LIT{isSystem} (optional, default is @LIT{false}): If true, create a
///   system collection. In this case @FA{collection-name} should start with
///   an underscore.
///
/// @EXAMPLES
///
/// @verbinclude api-collection-create-collection
////////////////////////////////////////////////////////////////////////////////

  function POST_api_collection (req, res) {
    var body = actions.getJsonBody(req, res);

    if (body === undefined) {
      return;
    }

    if (! body.hasOwnProperty("name")) {
      actions.resultBad(req, res, actions.ERROR_ARANGO_ILLEGAL_NAME,
                        "name must be non-empty");
      return;
    }

    var name = body.name;
    var parameter = { waitForSync : false };
    var cid = undefined;
    var type = ArangoCollection.TYPE_DOCUMENT;

    if (body.hasOwnProperty("waitForSync")) {
      parameter.waitForSync = body.waitForSync;
    }

    if (body.hasOwnProperty("journalSize")) {
      parameter.journalSize = body.journalSize;
    }

    if (body.hasOwnProperty("isSystem")) {
      parameter.isSystem = body.isSystem;
    }

    if (body.hasOwnProperty("_id")) {
      cid = body._id;
    }

    if (body.hasOwnProperty("type")) {
      type = body.type;
    }

    try {
      var collection;

      if (type == ArangoCollection.TYPE_EDGE) {
        collection = internal.db._createEdgeCollection(name, parameter, cid);
      }
      else {
        collection = internal.db._createDocumentCollection(name, parameter, cid);
      }

      var result = {};
      var headers = {};

      result.id = collection._id;
      result.name = collection.name();
      result.waitForSync = parameter.waitForSync;
      result.status = collection.status();
      result.type = collection.type();

      headers.location = "/" + API + "/" + collection._id;

      actions.resultOk(req, res, actions.HTTP_OK, result, headers);
    }
    catch (err) {
      actions.resultException(req, res, err);
    }
  }

////////////////////////////////////////////////////////////////////////////////
/// @brief returns all collections
///
/// @RESTHEADER{GET /_api/collection,reads all collections}
///
/// @REST{GET /_api/collection}
///
/// Returns an object with an attribute @LIT{collections} containing a 
/// list of all collection descriptions. The same information is also
/// available in the @LIT{names} as hash map with the collection names
/// as keys.
///
/// @EXAMPLES
///
/// Return information about all collections:
///
/// @verbinclude api-collection-all-collections
////////////////////////////////////////////////////////////////////////////////

  function GET_api_collections (req, res) {
    var list = [];
    var names = {};
    var collections = internal.db._collections();

    for (var i = 0;  i < collections.length;  ++i) {
      var collection = collections[i];
      var rep = CollectionRepresentation(collection);

      list.push(rep);
      names[rep.name] = rep;
    }

    var result = { collections : list, names : names };

    actions.resultOk(req, res, actions.HTTP_OK, result);
  }

////////////////////////////////////////////////////////////////////////////////
/// @brief returns a collection
///
/// @RESTHEADER{GET /_api/collection,reads a collection}
///
/// @REST{GET /_api/collection/@FA{collection-identifier}}
//////////////////////////////////////////////////////////
///
/// The result is an objects describing the collection with the following
/// attributes:
///
/// - @LIT{id}: The identifier of the collection.
///
/// - @LIT{name}: The name of the collection.
///
/// - @LIT{status}: The status of the collection as number.
///  - 1: new born collection
///  - 2: unloaded
///  - 3: loaded
///  - 4: in the process of being unloaded
///  - 5: deleted
///
/// Every other status indicates a corrupted collection.
///
/// - @LIT{type}: The type of the collection as number.
///   - 2: document collection (normal case)
///   - 3: edges collection
///
/// If the @FA{collection-identifier} is unknown, then a @LIT{HTTP 404} is
/// returned.
///
/// It is possible to specify a name instead of an identifier.  In this case the
/// response will contain a field "Location" which contains the correct
/// location.
///
/// @REST{GET /_api/collection/@FA{collection-identifier}/properties}
////////////////////////////////////////////////////////////////////
///
/// In addition to the above, the result will always contain the
/// @LIT{waitForSync} and the @LIT{journalSize} properties. This is
/// achieved by forcing a load of the underlying collection.
///
/// - @LIT{waitForSync}: If @LIT{true} then creating or changing a
///   document will wait until the data has been synchronised to disk.
///
/// - @LIT{journalSize}: The maximal size of a journal / datafile.
///
/// @REST{GET /_api/collection/@FA{collection-identifier}/count}
////////////////////////////////////////////////////////////////
///
/// In addition to the above, the result also contains the number of documents.
/// Note that this will always load the collection into memory.
///
/// - @LIT{count}: The number of documents inside the collection.
///
/// @REST{GET /_api/collection/@FA{collection-identifier}/figures}
//////////////////////////////////////////////////////////////////
///
/// In addition to the above, the result also contains the number of documents
/// and additional statistical information about the collection.  Note that this
/// will always load the collection into memory.
///
/// - @LIT{count}: The number of documents inside the collection.
///
/// - @LIT{figures.alive.count}: The number of living documents.
///
/// - @LIT{figures.alive.size}: The total size in bytes used by all
///   living documents.
///
/// - @LIT{figures.dead.count}: The number of dead documents.
///
/// - @LIT{figures.dead.size}: The total size in bytes used by all
///   dead documents.
///
/// - @LIT{figures.dead.deletion}: The total number of deletion markers.
///
/// - @LIT{figures.datafiles.count}: The number of active datafiles.
/// - @LIT{figures.datafiles.fileSize}: The total filesize of datafiles.
///
/// - @LIT{figures.journals.count}: The number of journal files.
/// - @LIT{figures.journals.fileSize}: The total filesize of journal files.
///
/// - @LIT{journalSize}: The maximal size of the journal in bytes.
///
/// Note: the filesizes of shapes and compactor files are not reported.
///
/// @EXAMPLES
/////////////
///
/// Using an identifier:
///
/// @verbinclude api-collection-get-collection-identifier
///
/// Using a name:
///
/// @verbinclude api-collection-get-collection-name
///
/// Using an identifier and requesting the number of documents:
///
/// @verbinclude api-collection-get-collection-count
///
/// Using an identifier and requesting the figures of the collection:
///
/// @verbinclude api-collection-get-collection-figures
////////////////////////////////////////////////////////////////////////////////

  function GET_api_collection (req, res) {

    // .............................................................................
    // /_api/collection
    // .............................................................................

    if (req.suffix.length === 0) {
      GET_api_collections(req, res);
      return;
    }

    var name = decodeURIComponent(req.suffix[0]);
    var id = parseInt(name) || name;
    var collection = internal.db._collection(id);

    if (collection === null) {
      actions.collectionNotFound(req, res, name);
      return;
    }

    // .............................................................................
    // /_api/collection/<identifier>
    // .............................................................................

    if (req.suffix.length === 1) {
      var result = CollectionRepresentation(collection, false, false, false);
      var headers = { location : "/" + API + "/" + collection._id };

      actions.resultOk(req, res, actions.HTTP_OK, result, headers);
    }

    else if (req.suffix.length === 2) {
      var sub = decodeURIComponent(req.suffix[1]);

      // .............................................................................
      // /_api/collection/<identifier>/figures
      // .............................................................................

      if (sub === "figures") {
        var result = CollectionRepresentation(collection, true, true, true);
        var headers = { location : "/" + API + "/" + collection._id + "/figures" };

        actions.resultOk(req, res, actions.HTTP_OK, result, headers);
      }

      // .............................................................................
      // /_api/collection/<identifier>/count
      // .............................................................................

      else if (sub === "count") {
        var result = CollectionRepresentation(collection, true, true, false);
        var headers = { location : "/" + API + "/" + collection._id + "/count" };

        actions.resultOk(req, res, actions.HTTP_OK, result, headers);
      }

      // .............................................................................
      // /_api/collection/<identifier>/properties
      // .............................................................................

      else if (sub === "properties") {
        var result = CollectionRepresentation(collection, true, false, false);
        var headers = { location : "/" + API + "/" + collection._id + "/properties" };

        actions.resultOk(req, res, actions.HTTP_OK, result, headers);
      }

      // .............................................................................
      // /_api/collection/<identifier>/parameter (DEPRECATED)
      // .............................................................................

      else if (sub === "parameter") {
        var result = CollectionRepresentation(collection, true, false, false);
        var headers = { location : "/" + API + "/" + collection._id + "/parameter" };

        actions.resultOk(req, res, actions.HTTP_OK, result, headers);
      }

      else {
        actions.resultNotFound(req, res, "expecting one of the resources 'count', 'figures', 'properties', 'parameter'");
      }
    }
    else {
      actions.resultBad(req, res, actions.ERROR_HTTP_BAD_PARAMETER,
                        "expect GET /" + API + "/<collection-identifer>/<method>");
    }
  }

////////////////////////////////////////////////////////////////////////////////
/// @brief loads a collection
///
/// @RESTHEADER{PUT /_api/collection/.../load,loads a collection}
///
/// @REST{PUT /_api/collection/@FA{collection-identifier}/load}
///
/// Loads a collection into memory.  On success an object with the following
///
/// - @LIT{id}: The identifier of the collection.
///
/// - @LIT{name}: The name of the collection.
///
/// - @LIT{count}: The number of documents inside the collection.
///
/// - @LIT{status}: The status of the collection as number.
///
/// If the @FA{collection-identifier} is missing, then a @LIT{HTTP 400} is
/// returned.  If the @FA{collection-identifier} is unknown, then a @LIT{HTTP
/// 404} is returned.
///
/// It is possible to specify a name instead of an identifier.
///
/// @EXAMPLES
///
/// @verbinclude api-collection-identifier-load
////////////////////////////////////////////////////////////////////////////////

  function PUT_api_collection_load (req, res, collection) {
    try {
      collection.load();

      var result = CollectionRepresentation(collection, false, true, false);

      actions.resultOk(req, res, actions.HTTP_OK, result);
    }
    catch (err) {
      actions.resultException(req, res, err);
    }
  }

////////////////////////////////////////////////////////////////////////////////
/// @brief unloads a collection
///
/// @RESTHEADER{PUT /_api/collection/.../unload,unloads a collection}
///
/// @REST{PUT /_api/collection/@FA{collection-identifier}/unload}
///
/// Removes a collection from memory. This call does not delete any documents.
/// You can use the collection afterwards; in which case it will be loaded into
/// memory, again. On success an object with the following
///
/// - @LIT{id}: The identifier of the collection.
///
/// - @LIT{name}: The name of the collection.
///
/// - @LIT{status}: The status of the collection as number.
///
/// If the @FA{collection-identifier} is missing, then a @LIT{HTTP 400} is
/// returned.  If the @FA{collection-identifier} is unknown, then a @LIT{HTTP
/// 404} is returned.
///
/// @EXAMPLES
///
/// @verbinclude api-collection-identifier-unload
////////////////////////////////////////////////////////////////////////////////

  function PUT_api_collection_unload (req, res, collection) {
    try {
      collection.unload();

      var result = CollectionRepresentation(collection);

      actions.resultOk(req, res, actions.HTTP_OK, result);
    }
    catch (err) {
      actions.resultException(req, res, err);
    }
  }

////////////////////////////////////////////////////////////////////////////////
/// @brief truncates a collection
///
/// @RESTHEADER{PUT /_api/collection/.../truncate,truncates a collection}
///
/// @REST{PUT /_api/collection/@FA{collection-identifier}/truncate}
///
/// Removes all documents from the collection, but leaves the indexes intact.
///
/// @EXAMPLES
///
/// @verbinclude api-collection-identifier-truncate
////////////////////////////////////////////////////////////////////////////////

  function PUT_api_collection_truncate (req, res, collection) {
    try {
      collection.truncate();

      var result = CollectionRepresentation(collection);

      actions.resultOk(req, res, actions.HTTP_OK, result);
    }
    catch (err) {
      actions.resultException(req, res, err);
    }
  }

////////////////////////////////////////////////////////////////////////////////
/// @brief changes a collection
///
/// @RESTHEADER{PUT /_api/collection/.../properties,changes the properties of a collection}
///
/// @REST{PUT /_api/collection/@FA{collection-identifier}/properties}
///
/// Changes the properties of a collection. Expects an object with the
/// attribute(s)
///
/// - @LIT{waitForSync}: If @LIT{true} then creating or changing a
///   document will wait until the data has been synchronised to disk.
///
/// If returns an object with the attributes
///
/// - @LIT{id}: The identifier of the collection.
///
/// - @LIT{name}: The name of the collection.
///
/// - @LIT{waitForSync}: The new value.
///
/// @EXAMPLES
///
/// @verbinclude api-collection-identifier-properties-sync
////////////////////////////////////////////////////////////////////////////////

  function PUT_api_collection_properties (req, res, collection) {
    var body = actions.getJsonBody(req, res);

    if (body === undefined) {
      return;
    }

    try {
      collection.properties(body);

      var result = CollectionRepresentation(collection, true);

      actions.resultOk(req, res, actions.HTTP_OK, result);
    }
    catch (err) {
      actions.resultException(req, res, err);
    }
  }

////////////////////////////////////////////////////////////////////////////////
/// @brief renames a collection
///
/// @RESTHEADER{PUT /_api/collection/.../rename,renames a collection}
///
/// @REST{PUT /_api/collection/@FA{collection-identifier}/rename}
///
/// Renames a collection. Expects an object with the attribute(s)
///
/// - @LIT{name}: The new name.
///
/// If returns an object with the attributes
///
/// - @LIT{id}: The identifier of the collection.
///
/// - @LIT{name}: The new name of the collection.
///
/// @EXAMPLES
///
/// @verbinclude api-collection-identifier-rename
////////////////////////////////////////////////////////////////////////////////

  function PUT_api_collection_rename (req, res, collection) {
    var body = actions.getJsonBody(req, res);

    if (body === undefined) {
      return;
    }

    if (! body.hasOwnProperty("name")) {
      actions.resultBad(req, res, actions.ERROR_ARANGO_ILLEGAL_NAME,
                        "name must be non-empty");
      return;
    }

    var name = body.name;

    try {
      collection.rename(name);

      var result = CollectionRepresentation(collection);

      actions.resultOk(req, res, actions.HTTP_OK, result);
    }
    catch (err) {
      actions.resultException(req, res, err);
    }
  }

////////////////////////////////////////////////////////////////////////////////
/// @brief changes a collection
////////////////////////////////////////////////////////////////////////////////

  function PUT_api_collection (req, res) {
    if (req.suffix.length != 2) {
      actions.resultBad(req, res, actions.ERROR_HTTP_BAD_PARAMETER,
                        "expected PUT /" + API + "/<collection-identifer>/<action>");
      return;
    }

    var name = decodeURIComponent(req.suffix[0]);
    var id = parseInt(name) || name;
    var collection = internal.db._collection(id);

    if (collection === null) {
      actions.collectionNotFound(req, res, name);
      return;
    }

    var sub = decodeURIComponent(req.suffix[1]);

    if (sub === "load") {
      PUT_api_collection_load(req, res, collection);
    }
    else if (sub === "unload") {
      PUT_api_collection_unload(req, res, collection);
    }
    else if (sub === "truncate") {
      PUT_api_collection_truncate(req, res, collection);
    }
    else if (sub === "properties") {
      PUT_api_collection_properties(req, res, collection);
    }
    else if (sub === "rename") {
      PUT_api_collection_rename(req, res, collection);
    }
    else {
      actions.resultNotFound(req, res, "expecting one of the actions 'load', 'unload', 'truncate', 'properties', 'rename'");
    }
  }

////////////////////////////////////////////////////////////////////////////////
/// @brief deletes a collection
///
/// @RESTHEADER{DELETE /_api/collection,deletes a collection}
///
/// @REST{DELETE /_api/collection/@FA{collection-identifier}}
///
/// Deletes a collection identified by @FA{collection-identified}.
///
/// If the collection was successfully deleted then, an object is returned with
/// the following attributes:
///
/// - @LIT{error}: @LIT{false}
///
/// - @LIT{id}: The identifier of the deleted collection.
///
/// If the @FA{collection-identifier} is missing, then a @LIT{HTTP 400} is
/// returned.  If the @FA{collection-identifier} is unknown, then a @LIT{HTTP
/// 404} is returned.
///
/// It is possible to specify a name instead of an identifier. 
///
/// @EXAMPLES
///
/// Using an identifier:
///
/// @verbinclude api-collection-delete-collection-identifier
///
/// Using a name:
///
/// @verbinclude api-collection-delete-collection-name
////////////////////////////////////////////////////////////////////////////////

  function DELETE_api_collection (req, res) {
    if (req.suffix.length != 1) {
      actions.resultBad(req, res, actions.ERROR_HTTP_BAD_PARAMETER,
                        "expected DELETE /" + API + "/<collection-identifer>");
    }
    else {
      var name = decodeURIComponent(req.suffix[0]);
      var id = parseInt(name) || name;
      var collection = internal.db._collection(id);

      if (collection === null) {
        actions.collectionNotFound(req, res, name);
      }
      else {
        try {
          var result = {
            id : collection._id
          };

          collection.drop();

          actions.resultOk(req, res, actions.HTTP_OK, result);
        }
        catch (err) {
          actions.resultException(req, res, err);
        }
      }
    }
  }

////////////////////////////////////////////////////////////////////////////////
/// @brief reads or creates a collection
////////////////////////////////////////////////////////////////////////////////

  actions.defineHttp({
    url : API,
    context : "api",

    callback : function (req, res) {
      if (req.requestType === actions.GET) {
        GET_api_collection(req, res);
      }
      else if (req.requestType === actions.DELETE) {
        DELETE_api_collection(req, res);
      }
      else if (req.requestType === actions.POST) {
        POST_api_collection(req, res);
      }
      else if (req.requestType === actions.PUT) {
        PUT_api_collection(req, res);
      }
      else {
        actions.resultUnsupported(req, res);
      }
    }
  });

////////////////////////////////////////////////////////////////////////////////
/// @}
////////////////////////////////////////////////////////////////////////////////

})();

// -----------------------------------------------------------------------------
// --SECTION--                                                       END-OF-FILE
// -----------------------------------------------------------------------------

// Local Variables:
// mode: outline-minor
// outline-regexp: "^\\(/// @brief\\|/// @addtogroup\\|// --SECTION--\\|/// @page\\|/// @\\}\\)"
// End:<|MERGE_RESOLUTION|>--- conflicted
+++ resolved
@@ -25,14 +25,9 @@
 /// @author Copyright 2012, triAGENS GmbH, Cologne, Germany
 ////////////////////////////////////////////////////////////////////////////////
 
-<<<<<<< HEAD
 (function() {
-  var actions = require("actions");
+  var actions = require("org/arangodb/actions");
   var API = "_api/collection";
-=======
-var actions = require("org/arangodb/actions");
-var API = "_api/collection";
->>>>>>> ba77d4d1
 
 // -----------------------------------------------------------------------------
 // --SECTION--                                                 private functions
