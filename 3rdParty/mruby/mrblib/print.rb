--- conflicted
+++ resolved
@@ -39,11 +39,6 @@
         i += 1
       end
     end
-<<<<<<< HEAD
-    __printstr__ "\n" if len == 0
-  end
-=======
->>>>>>> ba77d4d1
 
     ##
     # Invoke method +puts+ on STDOUT and passing +*args*+
@@ -61,9 +56,6 @@
       __printstr__ "\n" if len == 0
       nil
     end
-<<<<<<< HEAD
-    args[0]
-=======
 
     ##
     # Print human readable object description
@@ -83,6 +75,5 @@
     def printf(*args)
       __printstr__(sprintf(*args))
     end
->>>>>>> ba77d4d1
   end
 end