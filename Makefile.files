--- conflicted
+++ resolved
@@ -9,117 +9,6 @@
 ## --SECTION--                                                           PROGRAM
 ################################################################################
 
-<<<<<<< HEAD
-arangod_LDADD = libarango.a $(LIBS)
-
-arangod_SOURCES = \
-	Admin/ApplicationAdminServer.cpp \
-	Admin/RestAdminBaseHandler.cpp \
-	Admin/RestAdminFeConfigurationHandler.cpp \
-	Admin/RestAdminLogHandler.cpp \
-	Admin/RestBaseHandler.cpp \
-	Admin/RestVersionHandler.cpp \
-	ApplicationServer/ApplicationServer.cpp \
-	ApplicationServer/ApplicationServerImpl.cpp \
-	ApplicationServer/ApplicationServerSchedulerImpl.cpp \
-	Dispatcher/ApplicationServerDispatcher.cpp \
-	Dispatcher/ApplicationServerDispatcherImpl.cpp \
-	Dispatcher/DispatcherImpl.cpp \
-	Dispatcher/DispatcherQueue.cpp \
-	Dispatcher/DispatcherThread.cpp \
-	Dispatcher/Job.cpp \
-	GeneralServer/GeneralFigures.cpp \
-	HashIndex/hashindex.c \
-	HashIndex/hasharray.c \
-	HttpServer/ApplicationHttpServer.cpp \
-	HttpServer/ApplicationHttpServerImpl.cpp \
-	HttpServer/HttpCommTask.cpp \
-	HttpServer/HttpHandler.cpp \
-	HttpServer/HttpHandlerFactory.cpp \
-	HttpServer/PathHandler.cpp \
-	HttpServer/RedirectHandler.cpp \
-	HttpServer/ServiceUnavailableHandler.cpp \
-	HttpsServer/ApplicationHttpsServer.cpp \
-	HttpsServer/ApplicationHttpsServerImpl.cpp \
-	HttpsServer/HttpsAsyncCommTask.cpp \
-	HttpsServer/HttpsServer.cpp \
-	HttpsServer/HttpsServerImpl.cpp \
-	PriorityQueue/pqueueindex.c \
-	PriorityQueue/priorityqueue.c \
-        Ahuacatl/ahuacatl-access-optimiser.c \
-        Ahuacatl/ahuacatl-ast-node.c \
-        Ahuacatl/ahuacatl-bind-parameter.c \
-	Ahuacatl/ahuacatl-codegen.c \
-        Ahuacatl/ahuacatl-collections.c \
-        Ahuacatl/ahuacatl-context.c \
-        Ahuacatl/ahuacatl-conversions.c \
-        Ahuacatl/ahuacatl-error.c \
-	Ahuacatl/ahuacatl-functions.c \
-        Ahuacatl/ahuacatl-grammar.c \
-        Ahuacatl/ahuacatl-index.c \
-        Ahuacatl/ahuacatl-node.c \
-        Ahuacatl/ahuacatl-optimiser.c \
-        Ahuacatl/ahuacatl-parser.c \
-        Ahuacatl/ahuacatl-parser-functions.c \
-        Ahuacatl/ahuacatl-result.c \
-        Ahuacatl/ahuacatl-scope.c \
-        Ahuacatl/ahuacatl-statementlist.c \
-        Ahuacatl/ahuacatl-statement-dump.c \
-        Ahuacatl/ahuacatl-statement-walker.c \
-        Ahuacatl/ahuacatl-tokens.c \
-        Ahuacatl/ahuacatl-variable.c \
-	RestHandler/RestActionHandler.cpp \
-	RestHandler/RestDocumentHandler.cpp \
-	RestHandler/RestEdgeHandler.cpp \
-	RestHandler/RestImportHandler.cpp \
-	RestHandler/RestVocbaseBaseHandler.cpp \
-	RestServer/ActionDispatcherThread.cpp \
-	RestServer/ArangoHttpServer.cpp \
-	RestServer/ArangoServer.cpp \
-	RestServer/arango.cpp \
-	ResultGenerator/HtmlResultGenerator.cpp \
-	ResultGenerator/Initialise.cpp \
-	ResultGenerator/JsonResultGenerator.cpp \
-	ResultGenerator/JsonXResultGenerator.cpp \
-	ResultGenerator/OutputGenerator.cpp \
-	ResultGenerator/PhpResultGenerator.cpp \
-	ResultGenerator/ResultGenerator.cpp \
-	ResultGenerator/XmlResultGenerator.cpp \
-	Scheduler/AsyncTask.cpp \
-	Scheduler/ConnectionTask.cpp \
-	Scheduler/ListenTask.cpp \
-	Scheduler/PeriodicTask.cpp \
-	Scheduler/Scheduler.cpp \
-	Scheduler/SchedulerLibev.cpp \
-	Scheduler/SchedulerThread.cpp \
-	Scheduler/SignalTask.cpp \
-	Scheduler/SocketTask.cpp \
-	Scheduler/Task.cpp \
-	Scheduler/TaskManager.cpp \
-	Scheduler/TimerTask.cpp \
-	SkipLists/sl-operator.c \
-	SkipLists/skiplist.c \
-	SkipLists/skiplistIndex.c \
-	V8/v8-actions.cpp \
-	V8/v8-query.cpp \
-	V8/v8-vocbase.cpp \
-	VocBase/barrier.c \
-	VocBase/blob-collection.c \
-	VocBase/collection.c \
-	VocBase/compactor.c \
-	VocBase/datafile.c \
-	VocBase/document-collection.c \
-	VocBase/general-cursor.c \
-	VocBase/headers.c \
-	VocBase/index.c \
-	VocBase/shadow-data.c \
-	VocBase/simple-collection.c \
-	VocBase/synchroniser.c \
-	VocBase/voc-shaper.c \
-	VocBase/vocbase.c
-
-=======
->>>>>>> d06490d7
 ################################################################################
 ## --SECTION--                                                        JAVASCRIPT
 ################################################################################
