import csv, sys, os.path, re

# wrap text after x characters
def wrap(string, width=80, ind1=0, ind2=0, prefix=''):
  string = prefix + ind1 * " " + string
  newstring = ""
  string = string.replace("\n", " ")

  while len(string) > width:
    marker = width - 1
    while not string[marker].isspace():
      marker = marker - 1

    newline = string[0:marker] + "\n"
    newstring = newstring + newline
    string = prefix + ind2 * " " + string[marker + 1:]

  return newstring + string


# generate javascript file from errors
def genJsFile(errors):
  jslint = "/*jslint indent: 2,\n"\
           "         nomen: true,\n"\
           "         maxlen: 240,\n"\
           "         sloppy: true,\n"\
           "         vars: true,\n"\
           "         white: true,\n"\
           "         plusplus: true */\n"\
           "/*global require */\n\n"

  out = jslint \
      + prologue\
      + "(function () {\n"\
      + "  var internal = require(\"internal\");\n"\
      + "\n"\
      + "  internal.errors = {\n"
  
  # print individual errors
  i = 0
  for e in errors:
    name = "\"" + e[0] + "\""
    msg  = e[2].replace("\n", " ").replace("\\", "").replace("\"", "\\\"")
    out = out\
        + "    " + name.ljust(30) + " : { \"code\" : " + e[1] + ", \"message\" : \"" + msg + "\" }"
<<<<<<< HEAD
   
=======

>>>>>>> 9f20f8a6
    i = i + 1 
    if i < len(errors):
      out = out + ", \n"
    else:
      out = out + "\n"


  out = out\
      + "  };\n"\
      + "}());\n"\
      + "\n"

  return out


# generate C implementation file from errors
def genCFile(errors, filename):

  headerfile = os.path.splitext(filename)[0] + ".h"

  impl = prologue\
         + "#include <BasicsC/common.h>\n"\
         + "#include \"" + headerfile + "\"\n"\
         + "\n"\
         + docstart\
         + "void TRI_InitialiseErrorMessages (void) {\n"

  # print individual errors
  for e in errors:
    msg  = e[2].replace("\n", " ").replace("\\", "").replace("\"", "\\\"")
    impl = impl\
           + "  REG_ERROR(" + e[0] + ", \"" + msg + "\");\n"

  impl = impl\
       + "}\n"\
       + docend

  return impl


# generate C header file from errors
def genCHeaderFile(errors):
  wiki = "////////////////////////////////////////////////////////////////////////////////\n"\
       + "/// @page ArangoErrors Error codes and meanings\n"\
       + "///\n"\
       + "/// The following errors might be raised when running ArangoDB:\n"\
       + "///\n"
  
  for e in errors:
    wiki = wiki\
         + "/// - " + e[1] + ": @LIT{" + e[2].replace("%", "\%").replace("<", "\<").replace(">", "\>") + "}\n"\
         + wrap(e[3], 80, 0, 0, "///   ") + "\n"

  wiki = wiki\
       + "////////////////////////////////////////////////////////////////////////////////\n"

  header = "\n"\
           + "#ifndef TRIAGENS_DURHAM_VOC_BASE_ERRORS_H\n"\
           + "#define TRIAGENS_DURHAM_VOC_BASE_ERRORS_H 1\n"\
           + "\n"\
           + "#ifdef __cplusplus\n"\
           + "extern \"C\" {\n"\
           + "#endif\n"\
           + "\n"\
           + wiki\
           + "\n"\
           + docstart\
           + "////////////////////////////////////////////////////////////////////////////////\n"\
           + "/// @brief helper macro to define an error string\n"\
           + "////////////////////////////////////////////////////////////////////////////////\n"\
           + "\n"\
           + "#define REG_ERROR(id, label) TRI_set_errno_string(TRI_ ## id, label);\n"\
           + "\n"\
           + "////////////////////////////////////////////////////////////////////////////////\n"\
           + "/// @brief register all errors for ArangoDB\n"\
           + "////////////////////////////////////////////////////////////////////////////////\n"\
           + "\n"\
           + "void TRI_InitialiseErrorMessages (void);\n"\
           + "\n"
 
  # print individual errors
  for e in errors:
    header = header\
           + "////////////////////////////////////////////////////////////////////////////////\n"\
           + "/// @brief " + e[1] + ": " + e[0] + "\n"\
           + "///\n"\
           + wrap(e[2], 80, 0, 0, "/// ").replace("<", "\<").replace(">", "\>") + "\n"\
           + "///\n"\
           + wrap(e[3], 80, 0, 0, "/// ") + "\n"\
           + "////////////////////////////////////////////////////////////////////////////////\n"\
           + "\n"\
           + "#define TRI_" + e[0].ljust(61) + " (" + e[1] + ")\n"\
           + "\n"

  header = header\
         + docend\
         + "#ifdef __cplusplus\n"\
         + "}\n"\
         + "#endif\n"\
         + "\n"\
         + "#endif\n"\
         + "\n"

  return header


# define some globals 
prologue = "////////////////////////////////////////////////////////////////////////////////\n"\
         + "/// @brief auto-generated file generated from errors.dat\n"\
         + "////////////////////////////////////////////////////////////////////////////////\n"\
         + "\n"
  
docstart = "////////////////////////////////////////////////////////////////////////////////\n"\
         + "/// @addtogroup VocError\n"\
         + "/// @{\n"\
         + "////////////////////////////////////////////////////////////////////////////////\n"\
         + "\n"
  
docend   = "\n"\
         + "////////////////////////////////////////////////////////////////////////////////\n"\
         + "/// @}\n"\
         + "////////////////////////////////////////////////////////////////////////////////\n"\
         + "\n"



if len(sys.argv) < 3:
  print >> sys.stderr, "usage: %s <sourcefile> <outfile>" % sys.argv[0]
  sys.exit()

source = sys.argv[1]

# read input file
errors = csv.reader(open(source, "rb"))
errorsList = []

r1 = re.compile(r'^#.*')

for e in errors:
  if len(e) == 0:
    continue

  if r1.match(e[0]):
    continue

  if e[0] == "" or e[1] == "" or e[2] == "" or e[3] == "":
    print >> sys.stderr, "invalid error declaration file: %s (line %i)" % (source, i)
    sys.exit()

  errorsList.append(e)

outfile = sys.argv[2]
extension = os.path.splitext(outfile)[1]
filename = outfile

if extension == ".tmp":
  filename = os.path.splitext(outfile)[0]
  extension = os.path.splitext(filename)[1]

if extension == ".js":
  out = genJsFile(errorsList)
elif extension == ".h":
  out = genCHeaderFile(errorsList)
elif extension == ".c":
  out = genCFile(errorsList, filename)
else:
  print >> sys.stderr, "usage: %s <sourcefile> <outfile>" % sys.argv[0]
  sys.exit()

outFile = open(outfile, "wb")
outFile.write(out);
outFile.close()
<|MERGE_RESOLUTION|>--- conflicted
+++ resolved
@@ -43,12 +43,9 @@
     msg  = e[2].replace("\n", " ").replace("\\", "").replace("\"", "\\\"")
     out = out\
         + "    " + name.ljust(30) + " : { \"code\" : " + e[1] + ", \"message\" : \"" + msg + "\" }"
-<<<<<<< HEAD
-   
-=======
-
->>>>>>> 9f20f8a6
+ 
     i = i + 1 
+
     if i < len(errors):
       out = out + ", \n"
     else:
