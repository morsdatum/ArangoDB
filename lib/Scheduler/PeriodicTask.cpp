--- conflicted
+++ resolved
@@ -40,11 +40,7 @@
 
 PeriodicTask::PeriodicTask (double offset, 
                             double interval)
-<<<<<<< HEAD
-  : Task(0, "PeriodicTask"),
-=======
   : Task("", "PeriodicTask"),
->>>>>>> 161ac2e4
     watcher(0),
     offset(offset),
     interval(interval) {
