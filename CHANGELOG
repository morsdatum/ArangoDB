--- conflicted
+++ resolved
@@ -1,5 +1,3 @@
-<<<<<<< HEAD
-=======
 v1.4.x (XXXX-XX-XX)
 -------------------
 
@@ -38,7 +36,6 @@
 * fixed typos in configuration files
 
 
->>>>>>> a92de6a2
 v1.4.3 (2013-11-25)
 -------------------
 
