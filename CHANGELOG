v1.4.0-beta1 (2013-09-30)
-------------------------

* only the following system collections will be excluded from replication from now on:
  - `_replication`
  - `_trx`
  - `_users`
  - `_aal`
  - `_fishbowl`
  - `_modules`
  - `_routing`

  Especially the following system collections will now be included in replication:
  - `_aqlfunctions`
  - `_graphs`
  
  In previous versions of ArangoDB, all system collections were excluded from the 
  replication.

  The change also caused a change in the replication logger and applier:
  in previous versions of ArangoDB, only a collection's id was logged for an operation.
  This has not caused problems for non-system collections but for system collections 
  there ids might differ. In addition to a collection id ArangoDB will now also log the
  name of a collection for each replication event.

  The replication applier will now look for the collection name attribute in logged
  events preferrably.

* added database selection to arango-dfdb

* provide foxx-manager, arangodump, and arangorestore in Windows build

* ArangoDB 1.4 will refuse to start if option `--javascript.app-path` is not set.

* added startup option `--server.allow-method-override`

  This option can be set to allow overriding the HTTP request method in a request using
  one of the following custom headers:

  - x-http-method-override
  - x-http-method
  - x-method-override

  This allows bypassing proxies and tools that would otherwise just let certain types of
  requests pass. Enabling this option may impose a security risk, so it should only be
  used in very controlled environments.

  The default value for this option is `false` (no method overriding allowed).

* added "details" URL parameter for bulk import API
  
  Setting the `details` URL parameter to `true` in a call to POST `/_api/import` will make
  the import return details about non-imported documents in the `details` attribute. If
  `details` is `false` or omitted, no `details` attribute will be present in the response.
  This is the same behavior that previous ArangoDB versions exposed.

* added "complete" option for bulk import API
 
  Setting the `complete` URL parameter to `true` in a call to POST `/_api/import` will make
  the import completely fail if at least one of documents cannot be imported successfully.

  It defaults to `false`, which will make ArangoDB continue importing the other documents
  from the import even if some documents cannot be imported. This is the same behaviour that
  previous ArangoDB versions exposed.

* added missing swagger documentation for `/_api/log`

* calling `/_api/logs` (or `/_admin/logs`) is only permitted from the `_system` database now.
  
  Calling this API method for/from other database will result in an HTTP 400.

' ported fix from https://github.com/novus/nvd3/commit/0894152def263b8dee60192f75f66700cea532cc
  
  This prevents JavaScript errors from occurring in Chrome when in the admin interface, 
  section "Dashboard".

* show current database name in web interface (bottom right corner)

* added missing documentation for /_api/import in swagger API docs 

* allow specification of database name for replication sync command replication applier

  This allows syncing from a master database with a different name than the slave database.

* issue #601: Show DB in prompt

  arangosh now displays the database name as part of the prompt by default.
  
  Can change the prompt by using the `--prompt` option, e.g.

      > arangosh --prompt "my db is named \"%d\"> "


v1.4.0-beta1 (2013-10-01)
-------------------------

* make the Foxx manager use per-database app directories

  Each database now has its own subdirectory for Foxx applications. Each database
  can thus use different Foxx applications if required. A Foxx app for a specific
  database resides in `<app-path>/databases/<database-name>/<app-name>`.

  System apps are shared between all databases. They reside in `<app-path>/system/<app-name>`.

* only trigger an engine reset in development mode for URLs starting with `/dev/`

  This prevents ArangoDB from reloading all Foxx applications when it is not
  actually necessary.

* changed error code from 10 (bad parameter) to 1232 (invalid key generator) for 
  errors that are due to an invalid key generator specification when creating a new
  collection

* automatic detection of content-type / mime-type for Foxx assets based on filenames,
  added possibility to override auto detection

* added endpoint management API at `/_api/endpoint`

* changed HTTP return code of PUT `/_api/cursor` from 400 to 404 in case a
  non-existing cursor is referred to

* issue #360: added support for asynchronous requests

  Incoming HTTP requests with the headers `x-arango-async: true` or 
  `x-arango-async: store` will be answered by the server instantly with a generic 
  HTTP 202 (Accepted) response. 
  
  The actual requests will be queued and processed by the server asynchronously, 
  allowing the client to continue sending other requests without waiting for the
  server to process the actually requested operation.

  The exact point in time when a queued request is executed is undefined. If an
  error occurs during execution of an asynchronous request, the client will not
  be notified by the server.

  The maximum size of the asynchronous task queue can be controlled using the new
  option `--scheduler.maximal-queue-size`. If the queue contains this many number of
  tasks and a new asynchronous request comes in, the server will reject it with an
  HTTP 500 (internal server error) response.
  
  Results of incoming requests marked with header `x-arango-async: true` will be
  discarded by the server immediately. Clients have no way of accessing the result
  of such asynchronously executed request. This is just _fire and forget_.

  To later retrieve the result of an asynchronously executed request, clients can
  mark a request with the header `x-arango-async: keep`. This makes the server
  store the result of the request in memory until explicitly fetched by a client
  via the `/_api/job` API. The `/_api/job` API also provides methods for basic
  inspection of which pending or already finished requests there are on the server,
  plus ways for garbage collecting unneeded results.

* Added new option `--scheduler.maximal-queue-size`.

* issue #590: Manifest Lint


v1.4.0-alpha2 (2013-09-05)
--------------------------

* added data dump and restore tools, arangodump and arangorestore.

  arangodump can be used to create a logical dump of an ArangoDB database, or
  just dedicated collections. It can be used to dump both a collection's structure
  (properties and indexes) and data (documents).

  arangorestore can be used to restore data from a dump created with arangodump.
  arangorestore currently does not re-create any indexes, and doesn't yet handle
  referenced documents in edges propertly when doing just partial restores.
  This will be fixed until 1.4 stable.
<<<<<<< HEAD

=======
  
>>>>>>> e0c4e846
* introduced `--server.database` option for arangosh, arangoimp, and arangob.

  The option allows these client tools to use a certain database for their actions.
  In arangosh, the current database can be switched at any time using the command

      db._useDatabase(<name>);

  When no database is specified, all client tools will assume they should use the
  default database `_system`. This is done for downwards-compatibility reasons.

* added basic multi database support (alpha)

  New databases can be created using the REST API POST `/_api/database` and the
  shell command `db._createDatabase(<name>)`.

  The default database in ArangoDB is called `_system`. This database is always
  present and cannot be deleted by the user. When an older version of ArangoDB is
  upgraded to 1.4, the previously only database will automatically become the
  `_system` database.

  New databases can be created with the above commands, and can be deleted with the
  REST API DELETE `/_api/database/<name>` or the shell command `db._dropDatabase(<name>);`.

  Deleting databases is still unstable in ArangoDB 1.4 alpha and might crash the
  server. This will be fixed until 1.4 stable.

  To access a specific database via the HTTP REST API, the `/_db/<name>/` prefix 
  can be used in all URLs. ArangoDB will check if an incoming request starts with
  this prefix, and will automatically pick the database name from it. If the prefix
  is not there, ArangoDB will assume the request is made for the default database 
  (`_system`). This is done for downwards-compatibility reasons.

  That means, the following URL pathnames are logically identical:

      /_api/document/mycollection/1234
      /_db/_system/document/mycollection/1234

  To access a different database (e.g. `test`), the URL pathname would look like this:

      /_db/test/document/mycollection/1234

  New databases can also be created and existing databases can only be dropped from
  within the default database (`_system`). It is not possible to drop the `_system`
  database itself.

  Cross-database operations are unintended and unsupported. The intention of the
  multi-database feature is to have the possibility to have a few databases managed
  by ArangoDB in parallel, but to only access one database at a time from a connection 
  or a request.

  When accessing the web interface via the URL pathname `/_admin/html/` or `/_admin/aardvark`,
  the web interface for the default database (`_system`) will be displayed.
  To access the web interface for a different database, the database name can be
  put into the URLs as a prefix, e.g. `/_db/test/_admin/html` or 
  `/_db/test/_admin/aardvark`.

  All internal request handlers and also all user-defined request handlers and actions
  (including Foxx) will only get to see the unprefixed URL pathnames (i.e. excluding
  any database name prefix). This is to ensure downwards-compatibility.

  To access the name of the requested database from any action (including Foxx), use
  use `req.database`.

  For example, when calling the URL `/myapp/myaction`, the content of `req.database`
  will be `_system` (the default database because no database got specified) and the
  content of `req.url` will be `/myapp/myaction`.
  
  When calling the URL `/_db/test/myapp/myaction`, the content of `req.database` will be 
  `test`, and the content of `req.url` will still be `/myapp/myaction`.
   
* Foxx now excludes files starting with . (dot) when bundling assets

  This mitigates problems with editor swap files etc.

* made the web interface a Foxx application

  This change caused the files for the web interface to be moved from `html/admin` to
  `js/apps/aardvark` in the file system.

  The base URL for the admin interface changed from `_admin/html/index.html` to
  `_admin/aardvark/index.html`.

  The "old" redirection to `_admin/html/index.html` will now produce a 404 error. 
  
  When starting ArangoDB with the `--upgrade` option, this will automatically be remedied 
  by putting in a redirection from `/` to `/_admin/aardvark/index.html`, and from 
  `/_admin/html/index.html` to `/_admin/aardvark/index.html`.

  This also obsoletes the following configuration (command-line) options:
  - `--server.admin-directory`
  - `--server.disable-admin-interface`

  when using these now obsolete options when the server is started, no error is produced
  for downwards-compatibility.

* changed User-Agent value sent by arangoimp, arangosh, and arangod from "VOC-Agent" to 
  "ArangoDB"

* changed journal file creation behavior as follows:

  Previously, a journal file for a collection was always created when a collection was
  created. When a journal filled up and became full, the current journal was made a
  datafile, and a new (empty) journal was created automatically. There weren't many
  intended situations when a collection did not have at least one journal.

  This is changed now as follows:
  - when a collection is created, no journal file will be created automatically
  - when there is a write into a collection without a journal, the journal will be
    created lazily
  - when there is a write into a collection with a full journal, a new journal will
    be created automatically

  From the end user perspective, nothing should have changed, except that there is now
  less disk usage for empty collections. Disk usage of infrequently updated collections 
  might also be reduced significantly by running the `rotate()` method of a collection, 
  and not writing into a collection subsequently.

* added method `collection.rotate()`

  This allows premature rotation of a collection's current journal file into a (read-only)
  datafile. The purpose of using `rotate()` is to prematurely allow compaction (which is 
  performed on datafiles only) on data, even if the journal was not filled up completely.

  Using `rotate()` may make sense in the following scenario:

      c = db._create("test");
      for (i = 0; i < 1000; ++i) {
        c.save(...); // insert lots of data here
      }

      ...
      c.truncate(); // collection is now empty
      // only data in datafiles will be compacted by following compaction runs
      // all data in the current journal would not be compacted

      // calling rotate will make the current journal a datafile, and thus make it
      // eligible for compaction
      c.rotate(); 

  Using `rotate()` may also be useful when data in a collection is known to not change
  in the immediate future. After having completed all write operations on a collection,
  performing a `rotate()` will reduce the size of the current journal to the actually
  required size (remember that journals are pre-allocated with a specific size) before
  making the journal a datafile. Thus `rotate()` may cause disk space savings, even if
  the datafiles does not qualify for compaction after rotation.

  Note: rotating the journal is asynchronous, so that the actual rotation may be executed
  after `rotate()` returns to the caller.

* changed compaction to merge small datafiles together (up to 3 datafiles are merged in 
  a compaction run)

  In the regular case, this should leave less small datafiles stay around on disk and allow
  using less file descriptors in total.

* added AQL MINUS function

* added AQL UNION_DISTINCT function (more efficient than combination of `UNIQUE(UNION())`)

* updated mruby to 2013-08-22

* issue #587: Add db._create() in help for startup arangosh

* issue #586: Share a link on installation instructions in the User Manual 

* issue #585: Bison 2.4 missing on Mac for custom build

* issue #584: Web interface images broken in devel

* issue #583: Small documentation update

* issue #581: Parameter binding for attributes

* issue #580: Small improvements (by @guidoreina) 

* issue #577: Missing documentation for collection figures in implementor manual

* issue #576: Get disk usage for collections and graphs

  This extends the result of the REST API for /_api/collection/figures with
  the attributes `compactors.count`, `compactors.fileSize`, `shapefiles.count`,
  and `shapefiles.fileSize`.

* issue #575: installing devel version on mac (low prio)

* issue #574: Documentation (POST /_admin/routing/reload)

* issue #558: HTTP cursors, allow count to ignore LIMIT


v1.4.0-alpha1 (2013-08-02)
--------------------------

* added replication. check online manual for details.

* added server startup options `--server.disable-replication-logger` and 
  `--server.disable-replication-applier`

* removed action deployment tool, this now handled with Foxx and its manager or
  by kaerus node utility

* fixed a server crash when using byExample / firstExample inside a transaction
  and the collection contained a usable hash/skiplist index for the example

* defineHttp now only expects a single context

* added collection detail dialog (web interface)

  Shows collection properties, figures (datafiles, journals, attributes, etc.)
  and indexes.

* added documents filter (web interface)

  Allows searching for documents based on attribute values. One or many filter
  conditions can be defined, using comparison operators such as '==', '<=', etc.

* improved AQL editor (web interface)

  Editor supports keyboard shortcuts (Submit, Undo, Redo, Select).
  Editor allows saving and reusing of user-defined queries.
  Added example queries to AQL editor.
  Added comment button.

* added document import (web interface)

  Allows upload of JSON-data from files. Files must have an extension of .json.

* added dashboard (web interface)

  Shows the status of replication and multiple system charts, e.g.
  Virtual Memory Size, Request Time, HTTP Connections etc.

* added API method `/_api/graph` to query all graphs with all properties.

* added example queries in web interface AQL editor

* added arango.reconnect(<host>) method for arangosh to dynamically switch server or
  user name

* added AQL range operator `..`

  The `..` operator can be used to easily iterate over a sequence of numeric
  values. It will produce a list of values in the defined range, with both bounding 
  values included.

  Example:

      2010..2013

  will produce the following result:

      [ 2010, 2011, 2012, 2013 ]

* added AQL RANGE function

* added collection.first(count) and collection.last(count) document access functions
  
  These functions allow accessing the first or last n documents in a collection. The order
  is determined by document insertion/update time.

* added AQL INTERSECTION function

* INCOMPATIBLE CHANGE: changed AQL user function namespace resolution operator from `:` to `::`

  AQL user-defined functions were introduced in ArangoDB 1.3, and the namespace resolution
  operator for them was the single colon (`:`). A function call looked like this:

      RETURN mygroup:myfunc()

  The single colon caused an ambiguity in the AQL grammar, making it indistinguishable from
  named attributes or the ternary operator in some cases, e.g.

      { mygroup:myfunc ? mygroup:myfunc }

  The change of the namespace resolution operator from `:` to `::` fixes this ambiguity.

  Existing user functions in the database will be automatically fixed when starting ArangoDB
  1.4 with the `--upgrade` option. However, queries using user-defined functions need to be
  adjusted on the client side to use the new operator.

* allow multiple AQL LET declarations separated by comma, e.g.
  LET a = 1, b = 2, c = 3

* more useful AQL error messages

  The error position (line/column) is more clearly indicated for parse errors.
  Additionally, if a query references a collection that cannot be found, the error
  message will give a hint on the collection name

* changed return value for AQL `DOCUMENT` function in case document is not found
  
  Previously, when the AQL `DOCUMENT` function was called with the id of a document and
  the document could not be found, it returned `undefined`. This value is not part of the
  JSON type system and this has caused some problems.
  Starting with ArangoDB 1.4, the `DOCUMENT` function will return `null` if the document
  looked for cannot be found.

  In case the function is called with a list of documents, it will continue to return all
  found documents, and will not return `null` for non-found documents. This has not changed.

* added single line comments for AQL

  Single line comments can be started with a double forward slash: `//`.
  They end at the end of the line, or the end of the query string, whichever is first.

* fixed documentation issues #567, #568, #571.

* added collection.checksum(<withData>) method to calculate CRC checksums for
  collections

  This can be used to 
  - check if data in a collection has changed
  - compare the contents of two collections on different ArangoDB instances

* issue #565: add description line to aal.listAvailable()

* fixed several out-of-memory situations when double freeing or invalid memory
  accesses could happen

* less msyncing during the creation of collections

  This is achieved by not syncing the initial (standard) markers in shapes collections.
  After all standard markers are written, the shapes collection will get synced.

* renamed command-line option `--log.filter` to `--log.source-filter` to avoid
  misunderstandings

* introduced new command-line option `--log.content-filter` to optionally restrict 
  logging to just specific log messages (containing the filter string, case-sensitive).
  
  For example, to filter on just log entries which contain `ArangoDB`, use:
  
      --log.content-filter "ArangoDB"

* added optional command-line option `--log.requests-file` to log incoming HTTP
  requests to a file.

  When used, all HTTP requests will be logged to the specified file, containing the
  client IP address, HTTP method, requests URL, HTTP response code, and size of the
  response body.

* added a signal handler for SIGUSR1 signal: 

  when ArangoDB receives this signal, it will respond all further incoming requests
  with an HTTP 503 (Service Unavailable) error. This will be the case until another
  SIGUSR1 signal is caught. This will make ArangoDB start serving requests regularly
  again. Note: this is not implemented on Windows.

* limited maximum request URI length to 16384 bytes:

  Incoming requests with longer request URIs will be responded to with an HTTP
  414 (Request-URI Too Long) error.

* require version 1.0 or 1.1 in HTTP version signature of requests sent by clients:
  
  Clients sending requests with a non-HTTP 1.0 or non-HTTP 1.1 version number will
  be served with an HTTP 505 (HTTP Version Not Supported) error.

* updated manual on indexes:  

  using system attributes such as `_id`, `_key`, `_from`, `_to`, `_rev` in indexes is
  disallowed and will be rejected by the server. This was the case since ArangoDB 1.3,
  but was not properly documented.

* issue #563: can aal become a default object?

  aal is now a prefab object in arangosh

* prevent certain system collections from being renamed, dropped, or even unloaded.

  Which restrictions there are for which system collections may vary from release to
  release, but users should in general not try to modify system collections directly
  anyway. 
  
  Note: there are no such restrictions for user-created collections.

* issue #559: added Foxx documentation to user manual

* added server startup option `--server.authenticate-system-only`. This option can be
  used to restrict the need for HTTP authentication to internal functionality and APIs,
  such as `/_api/*` and `/_admin/*`. 
  Setting this option to `true` will thus force authentication for the ArangoDB APIs 
  and the web interface, but allow unauthenticated requests for other URLs (including
  user defined actions and Foxx applications).
  The default value of this option is `false`, meaning that if authentication is turned
  on, authentication is still required for *all* incoming requests. Only by setting the
  option to `true` this restriction is lifted and authentication becomes required for
  URLs starting with `/_` only.

  Please note that authentication still needs to be enabled regularly by setting the
  `--server.disable-authentication` parameter to `false`. Otherwise no authentication 
  will be required for any URLs as before.

* protect collections against unloading when there are still document barriers around.

* extended cap constraints to optionally limit the active data size in a collection to
  a specific number of bytes.

  The arguments for creating a cap constraint are now:
  `collection.ensureCapConstraint(<count>, <byteSize>);`

  It is supported to specify just a count as in ArangoDB 1.3 and before, to specify 
  just a fileSize, or both. The first met constraint will trigger the automated
  document removal.

* added `db._exists(doc)` and `collection.exists(doc)` for easy document existence checks

* added API `/_api/current-database` to retrieve information about the database the
  client is currently connected to (note: the API `/_api/current-database` has been
  removed in the meantime. The functionality is accessible via `/_api/database/current` 
  now).

* ensure a proper order of tick values in datafiles/journals/compactors.
  any new files written will have the _tick values of their markers in order. for
  older files, there are edge cases at the beginning and end of the datafiles when
  _tick values are not properly in order.

* prevent caching of static pages in PathHandler. 
  whenever a static page is requested that is served by the general PathHandler, the
  server will respond to HTTP GET requests with a "Cache-Control: max-age=86400" header.

* added "doCompact" attribute when creating collections and to collection.properties().
  The attribute controls whether collection datafiles are compacted.

* changed the HTTP return code from 400 to 404 for some cases when there is a referral 
  to a non-existing collection or document.

* introduced error code 1909 `too many iterations` that is thrown when graph traversals
  hit the `maxIterations` threshold.

* optionally limit traversals to a certain number of iterations
  the limitation can be achieved via the traversal API by setting the `maxIterations` 
  attribute, and also via the AQL `TRAVERSAL` and `TRAVERSAL_TREE` functions by setting
  the same attribute. If traversals are not limited by the end user, a server-defined
  limit for `maxIterations` may be used to prevent server-side traversals from running
  endlessly.

* added graph traversal API at `/_api/traversal`

* added "API" link in web interface, pointing to REST API generated with Swagger

* moved "About" link in web interface into "links" menu

* allow incremental access to the documents in a collection from out of AQL
  this allows reading documents from a collection chunks when a full collection scan
  is required. memory usage might be must lower in this case and queries might finish
  earlier if there is an additional LIMIT statement

* changed AQL COLLECT to use a stable sort, so any previous SORT order is preserved

* issue #547: Javascript error in the web interface

* issue #550: Make AQL graph functions support key in addition to id

* issue #526: Unable to escape when an errorneous command is entered into the js shell

* issue #523: Graph and vertex methods for the javascript api
 
* issue #517: Foxx: Route parameters with captial letters fail

* issue #512: Binded Parameters for LIMIT


v1.3.3 (2013-08-01)
-------------------

* issue #570: updateFishbowl() fails once

* updated and fixed generated examples

* issue #559: added Foxx documentation to user manual

* added missing error reporting for errors that happened during import of edges


v1.3.2 (2013-06-21)
-------------------

* fixed memleak in internal.download()

* made the shape-collection journal size adaptive:
  if too big shapes come in, a shape journal will be created with a big-enough size
  automatically. the maximum size of a shape journal is still restricted, but to a 
  very big value that should never be reached in practice.

* fixed a segfault that occurred when inserting documents with a shape size bigger
  than the default shape journal size (2MB)

* fixed a locking issue in collection.truncate()

* fixed value overflow in accumulated filesizes reported by collection.figures()

* issue #545: AQL FILTER unnecessary (?) loop

* issue #549: wrong return code with --daemon


v1.3.1 (2013-05-24)
-------------------

* removed currently unused _ids collection

* fixed usage of --temp-path in aranogd and arangosh

* issue #540: suppress return of temporary internal variables in AQL

* issue #530: ReferenceError: ArangoError is not a constructor

* issue #535: Problem with AQL user functions javascript API

* set --javascript.app-path for test execution to prevent startup error

* issue #532: Graph _edgesCache returns invalid data?

* issue #531: Arangod errors

* issue #529: Really weird transaction issue

* fixed usage of --temp-path in aranogd and arangosh


v1.3.0 (2013-05-10)
-------------------

* fixed problem on restart ("datafile-xxx is not sealed") when server was killed
  during a compaction run

* fixed leak when using cursors with very small batchSize

* issue #508: `unregistergroup` function not mentioned in http interface docs

* issue #507: GET /_api/aqlfunction returns code inside parentheses

* fixed issue #489: Bug in aal.install

* fixed issue 505: statistics not populated on MacOS


v1.3.0-rc1 (2013-04-24)
-----------------------

* updated documentation for 1.3.0

* added node modules and npm packages

* changed compaction to only compact datafiles with more at least 10% of dead
  documents (byte size-wise)

* issue #498: fixed reload of authentication info when using 
  `require("org/arangodb/users").reload()`

* issue #495: Passing an empty array to create a document results in a 
  "phantom" document

* added more precision for requests statistics figures

* added "sum" attribute for individual statistics results in statistics API
  at /_admin/statistics

* made "limit" an optional parameter in AQL function NEAR().
  limit can now be either omitted completely, or set to 0. If so, an internal
  default value (currently 100) will be applied for the limit.

* issue #481

* added "attributes.count" to output of `collection.figures()`
  this also affects the REST API /_api/collection/<name>/figures

* added IndexedPropertyGetter for ShapedJson objects

* added API for user-defined AQL functions

* issue #475: A better error message for deleting a non-existent graph

* issue #474: Web interface problems with the JS Shell
 
* added missing documentation for AQL UNION function

* added transaction support. 
  This provides ACID transactions for ArangoDB. Transactions can be invoked
  using the `db._executeTransaction()` function, or the `/_api/transaction`
  REST API.

* switched to semantic versioning (at least for alpha & alpha naming)

* added saveOrReplace() for server-side JS

v1.3.alpha1 (2013-04-05)
------------------------

* cleanup of Module, Package, ArangoApp and modules "internal", "fs", "console"

* use Error instead of string in throw to allow stack-trace

* issue #454: error while creation of Collection

* make `collection.count()` not recalculate the number of documents on the fly, but
  use some internal document counters.

* issue #457: invalid string value in web interface

* make datafile id (datafile->_fid) identical to the numeric part of the filename.
  E.g. the datafile `journal-123456.db` will now have a datafile marker with the same
  fid (i.e. `123456`) instead of a different value. This change will only affect
  datafiles that are created with 1.3 and not any older files.
  The intention behind this change is to make datafile debugging easier.

* consistently discard document attributes with reserved names (system attributes)
  but without any known meaning, for example `_test`, `_foo`, ...

  Previously, these attributes were saved with the document regularly in some cases,
  but were discarded in other cases. 
  Now these attributes are discarded consistently. "Real" system attributes such as
  `_key`, `_from`, `_to` are not affected and will work as before.
  
  Additionally, attributes with an empty name (``) are discarded when documents are
  saved.

  Though using reserved or empty attribute names in documents was not really and 
  consistently supported in previous versions of ArangoDB, this change might cause 
  an incompatibility for clients that rely on this feature.

* added server startup flag `--database.force-sync-properties` to force syncing of
  collection properties on collection creation, deletion and on property update.
  The default value is true to mimic the behavior of previous versions of ArangoDB.
  If set to false, collection properties are written to disk but no call to sync()
  is made.

* added detailed output of server version and components for REST APIs
  `/_admin/version` and `/_api/version`. To retrieve this extended information,
  call the REST APIs with URL parameter `details=true`.

* issue #443: For git-based builds include commit hash in version

* adjust startup log output to be more compact, less verbose

* set the required minimum number of file descriptors to 256.
  On server start, this number is enforced on systems that have rlimit. If the limit
  cannot be enforced, starting the server will fail.
  Note: 256 is considered to be the absolute minimum value. Depending on the use case
  for ArangoDB, a much higher number of file descriptors should be used.

  To avoid checking & potentially changing the number of maximum open files, use the
  startup option `--server.descriptors-minimum 0`

* fixed shapedjson to json conversion for special numeric values (NaN, +inf, -inf).
  Before, "NaN", "inf", or "-inf" were written into the JSONified output, but these 
  values are not allowed in JSON. Now, "null" is written to the JSONified output as
  required.

* added AQL functions VARIANCE_POPULATION(), VARIANCE_SAMPLE(), STDDEV_POPULATION(),
  STDDEV_SAMPLE(), AVERAGE(), MEDIAN() to calculate stastical values for lists

* added AQL SQRT() function

* added AQL TRIM(), LEFT() and RIGHT() string functions

* fixed issue #436: GET /_api/document on edge
 
* make AQL REVERSE() and LENGTH() functions work on strings, too

* disabled DOT generation in `make doxygen`. this speeds up docs generation

* renamed startup option `--dispatcher.report-intervall` to `--dispatcher.report-interval`

* renamed startup option `--scheduler.report-intervall` to `--scheduler.report-interval`

* slightly changed output of REST API method /_admin/log.
  Previously, the log messages returned also contained the date and log level, now
  they will only contain the log message, and no date and log level information.
  This information can be re-created by API users from the `timestamp` and `level`
  attributes of the result.

* removed configure option `--enable-zone-debug`
  memory zone debugging is now automatically turned on when compiling with ArangoDB
  `--enable-maintainer-mode`

* removed configure option `--enable-arangob`
  arangob is now always included in the build


v1.2.3 (XXXX-XX-XX)
-------------------

* added optional parameter `edgexamples` for AQL function EDGES() and NEIGHBORS()

* added AQL function NEIGHBORS()
 
* added freebsd support

* fixed firstExample() query with `_id` and `_key` attributes

* issue triAGENS/ArangoDB-PHP#55: AQL optimiser may have mis-optimised duplicate 
  filter statements with limit


v1.2.2 (2013-03-26)
-------------------

* fixed save of objects with common sub-objects

* issue #459: fulltext internal memory allocation didn't scale well
  This fix improves loading times for collections with fulltext indexes that have
  lots of equal words indexed.

* issue #212: auto-increment support

  The feature can be used by creating a collection with the extra `keyOptions`
  attribute as follows:

      db._create("mycollection", { keyOptions: { type: "autoincrement", offset: 1, increment: 10, allowUserKeys: true } });

  The `type` attribute will make sure the keys will be auto-generated if no 
  `_key` attribute is specified for a document.

  The `allowUserKeys` attribute determines whether users might still supply own 
  `_key` values with documents or if this is considered an error.

  The `increment` value determines the actual increment value, whereas the `offset` 
  value can be used to seed to value sequence with a specific starting value. 
  This will be useful later in a multi-master setup, when multiple servers can use
  different auto-increment seed values and thus generate non-conflicting auto-increment values.

  The default values currently are:

  - `allowUserKeys`: `true`
  - `offset`: `0`
  - `increment`: `1`

  The only other available key generator type currently is `traditional`. 
  The `traditional` key generator will auto-generate keys in a fashion as ArangoDB 
  always did (some increasing integer value, with a more or less unpredictable
  increment value).

  Note that for the `traditional` key generator there is only the option to disallow 
  user-supplied keys and give the server the sole responsibility for key generation.
  This can be achieved by setting the `allowUserKeys` property to `false`.

  This change also introduces the following errors that API implementors may want to check
  the return values for:

  - 1222: `document key unexpected`: will be raised when a document is created with
    a `_key` attribute, but the underlying collection was set up with the `keyOptions`
    attribute `allowUserKeys: false`.

  - 1225: `out of keys`: will be raised when the auto-increment key generator runs
    out of keys. This may happen when the next key to be generated is 2^64 or higher.
    In practice, this will only happen if the values for `increment` or `offset` are
    not set appropriately, or if users are allowed to supply own keys, those keys
    are near the 2^64 threshold, and later the auto-increment feature kicks in and
    generates keys that cross that threshold.

    In practice it should not occur with proper configuration and proper usage of the
    collections.

  This change may also affect the following REST APIs:
  - POST `/_api/collection`: the server does now accept the optional `keyOptions` 
    attribute in the second parameter
  - GET `/_api/collection/properties`: will return the `keyOptions` attribute as part
    of the collection's properties. The previous optional attribute `createOptions` 
    is now gone.

* fixed `ArangoStatement.explain()` method with bind variables

* fixed misleading "cursor not found" error message in arangosh that occurred when
  `count()` was called for client-side cursors

* fixed handling of empty attribute names, which may have crashed the server under
  certain circumstances before

* fixed usage of invalid pointer in error message output when index description could
  not be opened


v1.2.1 (2013-03-14)
-------------------

* issue #444: please darken light color in arangosh

* issue #442: pls update post install info on osx

* fixed conversion of special double values (NaN, -inf, +inf) when converting from 
  shapedjson to JSON

* fixed compaction of markers (location of _key was not updated correctly in memory,
  leading to _keys pointing to undefined memory after datafile rotation)

* fixed edge index key pointers to use document master pointer plus offset instead
  of direct _key address

* fixed case when server could not create any more journal or compactor files. 
  Previously a wrong status code may have been returned, and not being able to create
  a new compactor file may have led to an infinite loop with error message
  "could not create compactor".
 
* fixed value truncation for numeric filename parts when renaming datafiles/journals


v1.2.0 (2013-03-01)
-------------------

* by default statistics are now switch off; in order to enable comment out
  the "disable-statistics = yes" line in "arangod.conf"

* fixed issue #435: csv parser skips data at buffer border

* added server startup option `--server.disable-statistics` to turn off statistics
  gathering without recompilation of ArangoDB.
  This partly addresses issue #432.

* fixed dropping of indexes without collection name, e.g.
  `db.xxx.dropIndex("123456");`
  Dropping an index like this failed with an assertion error.
 
* fixed issue #426: arangoimp should be able to import edges into edge collections

* fixed issue #425: In case of conflict ArangoDB returns HTTP 400 Bad request 
  (with 1207 Error) instead of HTTP 409 Conflict

* fixed too greedy token consumption in AQL for negative values:
  e.g. in the statement `RETURN { a: 1 -2 }` the minus token was consumed as part 
  of the value `-2`, and not interpreted as the binary arithmetic operator


v1.2.beta3 (2013-02-22)
-----------------------

* issue #427: ArangoDB Importer Manual has no navigation links (previous|home|next)

* issue #319: Documentation missing for Emergency console and incomplete for datafile debugger.

* issue #370: add documentation for reloadRouting and flushServerModules

* issue #393: added REST API for user management at /_api/user

* issue #393, #128: added simple cryptographic functions for user actions in module "crypto":
  * require("org/arangodb/crypto").md5()
  * require("org/arangodb/crypto").sha256()
  * require("org/arangodb/crypto").rand()

* added replaceByExample() Javascript and REST API method

* added updateByExample() Javascript and REST API method

* added optional "limit" parameter for removeByExample() Javascript and REST API method

* fixed issue #413

* updated bundled V8 version from 3.9.4 to 3.16.14.1
  Note: the Windows version used a more recent version (3.14.0.1) and was not updated.

* fixed issue #404: keep original request url in request object


v1.2.beta2 (2013-02-15)
-----------------------

* fixed issue #405: 1.2 compile warnings

* fixed issue #333: [debian] Group "arangodb" is not used when starting vie init.d script

* added optional parameter 'excludeSystem' to GET /_api/collection
  This parameter can be used to disable returning system collections in the list
  of all collections.

* added AQL functions KEEP() and UNSET()

* fixed issue #348: "HTTP Interface for Administration and Monitoring" 
  documentation errors.

* fix stringification of specific positive int64 values. Stringification of int64
  values with the upper 32 bits cleared and the 33rd bit set were broken.

* issue #395:  Collection properties() function should return 'isSystem' for 
  Javascript and REST API

* make server stop after upgrade procedure when invoked with `--upgrade option`.
  When started with the `--upgrade` option, the server will perfom
  the upgrade, and then exit with a status code indicating the result of the
  upgrade (0 = success, 1 = failure). To start the server regularly in either 
  daemon or console mode, the `--upgrade` option must not be specified.
  This change was introduced to allow init.d scripts check the result of
  the upgrade procedure, even in case an upgrade was successful.
  this was introduced as part of issue #391.

* added AQL function EDGES()

* added more crash-protection when reading corrupted collections at startup

* added documentation for AQL function CONTAINS()

* added AQL function LIKE()

* replaced redundant error return code 1520 (Unable to open collection) with error code
  1203 (Collection not found). These error codes have the same meanings, but one of
  them was returned from AQL queries only, the other got thrown by other parts of
  ArangoDB. Now, error 1203 (Collection not found) is used in AQL too in case a 
  non-existing collection is used.

v1.2.beta1 (2013-02-01)
-----------------------

* fixed issue #382: [Documentation error] Maschine... should be Machine...
 
* unified history file locations for arangod, arangosh, and arangoirb.
  - The readline history for arangod (emergency console) is now stored in file
    $HOME/.arangod. It was stored in $HOME/.arango before.
  - The readline history for arangosh is still stored in $HOME/.arangosh.
  - The readline history for arangoirb is now stored in $HOME/.arangoirb. It was
    stored in $HOME/.arango-mrb before.

* fixed issue #381: _users user should have a unique constraint

* allow negative list indexes in AQL to access elements from the end of a list,
  e.g. ```RETURN values[-1]``` will return the last element of the `values` list.

* collection ids, index ids, cursor ids, and document revision ids created and 
  returned by ArangoDB are now returned as strings with numeric content inside. 
  This is done to prevent some value overrun/truncation in any part of the
  complete client/server workflow. 
  In ArangoDB 1.1 and before, these values were previously returned as 
  (potentially very big) integer values. This may cause problems (clipping, overrun,
  precision loss) for clients that do not support big integers natively and store 
  such values in IEEE754 doubles internally. This type loses precision after about
  52 bits and is thus not safe to hold an id.
  Javascript and 32 bit-PHP are examples for clients that may cause such problems. 
  Therefore, ids are now returned by ArangoDB as strings, with the string
  content being the integer value as before. 

  Example for documents ("_rev" attribute):
  - Document returned by ArangoDB 1.1: { "_rev": 1234, ... } 
  - Document returned by ArangoDB 1.2: { "_rev": "1234", ... } 
  
  Example for collections ("id" attribute / "_id" property):
  - Collection returned by ArangoDB 1.1: { "id": 9327643, "name": "test", ... } 
  - Collection returned by ArangoDB 1.2: { "id": "9327643", "name": "test", ... }

  Example for cursors ("id" attribute):
  - Collection returned by ArangoDB 1.1: { "id": 11734292, "hasMore": true, ... } 
  - Collection returned by ArangoDB 1.2: { "id": "11734292", "hasMore": true, ... }

* global variables are not automatically available anymore when starting the 
  arangod Javascript emergency console (i.e. ```arangod --console```). 
  
  Especially, the variables `db`, `edges`, and `internal` are not available 
  anymore. `db` and `internal` can be made available in 1.2 by
  ```var db = require("org/arangodb").db;``` and
  ```var internal = require("internal");```, respectively.
  The reason for this change is to get rid of global variables in the server
  because this will allow more specific inclusion of functionality.

  For convenience, the global variable `db` is still available by default in 
  arangosh. The global variable `edges`, which since ArangoDB 1.1 was kind of
  a redundant wrapper of `db`, has been removed in 1.2 completely.
  Please use `db` instead, and if creating an edge collection, use the explicit
  ```db._createEdgeCollection()``` command.

* issue #374: prevent endless redirects when calling admin interface with 
  unexpected URLs

* issue #373: TRAVERSAL() `trackPaths` option does not work. Instead `paths` does work

* issue #358: added support for CORS

* honor optional waitForSync property for document removal, replace, update, and
  save operations in arangosh. The waitForSync parameter for these operations
  was previously honored by the REST API and on the server-side, but not when
  the waitForSync parameter was specified for a document operation in arangosh.

* calls to db.collection.figures() and /_api/collection/<collection>/figures now 
  additionally return the number of shapes used in the collection in the
  extra attribute "shapes.count"

* added AQL TRAVERSAL_TREE() function to return a hierchical result from a traversal

* added AQL TRAVERSAL() function to return the results from a traversal

* added AQL function ATTRIBUTES() to return the attribute names of a document

* removed internal server-side AQL functions from global scope. 

  Now the AQL internal functions can only be accessed via the exports of the 
  ahuacatl module, which can be included via ```require("org/arangodb/ahuacatl")```.
  It shouldn't be necessary for clients to access this module at all, but 
  internal code may use this module.

  The previously global AQL-related server-side functions were moved to the 
  internal namespace. This produced the following function name changes on 
  the server:

     old name              new name
     ------------------------------------------------------
     AHUACATL_RUN       => require("internal").AQL_QUERY
     AHUACATL_EXPLAIN   => require("internal").AQL_EXPLAIN
     AHUACATL_PARSE     => require("internal").AQL_PARSE

  Again, clients shouldn't have used these functions at all as there is the
  ArangoStatement object to execute AQL queries.

* fixed issue #366: Edges index returns strange description

* added AQL function MATCHES() to check a document against a list of examples

* added documentation and tests for db.collection.removeByExample

* added --progress option for arangoimp. This will show the percentage of the input
  file that has been processed by arangoimp while the import is still running. It can
  be used as a rough indicator of progress for the entire import.

* make the server log documents that cannot be imported via /_api/import into the
  logfile using the warning log level. This may help finding illegal documents in big
  import runs.

* check on server startup whether the database directory and all collection directories
  are writable. if not, the server startup will be aborted. this prevents serious
  problems with collections being non-writable and this being detected at some pointer
  after the server has been started

* allow the following AQL constructs: FUNC(...)[...], FUNC(...).attribute

* fixed issue #361: Bug in Admin Interface. Header disappears when clicking new collection

* Added in-memory only collections

  Added collection creation parameter "isVolatile": 
  if set to true, the collection is created as an in-memory only collection, 
  meaning that all document data of that collection will reside in memory only, 
  and will not be stored permanently to disk. 
  This means that all collection data will be lost when the collection is unloaded 
  or the server is shut down.
  As this collection type does not have datafile disk overhead for the regular 
  document operations, it may be faster than normal disk-backed collections. The
  actual performance gains strongly depend on the underlying OS, filesystem, and 
  settings though.
  This collection type should be used for caches only and not for any sensible data
  that cannot be re-created otherwise.
  Some platforms, namely Windows, currently do not support this collection type.
  When creating an in-memory collection on such platform, an error message will be
  returned by ArangoDB telling the user the platform does not support it.

  Note: in-memory collections are an experimental feature. The feature might
  change drastically or even be removed altogether in a future version of ArangoDB.

* fixed issue #353: Please include "pretty print" in Emergency Console

* fixed issue #352: "pretty print" console.log
  This was achieved by adding the dump() function for the "internal" object

* reduced insertion time for edges index
  Inserting into the edges index now avoids costly comparisons in case of a hash 
  collision, reducing the prefilling/loading timer for bigger edge collections

* added fulltext queries to AQL via FULLTEXT() function. This allows search 
  fulltext indexes from an AQL query to find matching documents

* added fulltext index type. This index type allows indexing words and prefixes of
  words from a specific document attribute. The index can be queries using a
  SimpleQueryFull object, the HTTP REST API at /_api/simple/fulltext, or via AQL

* added collection.revision() method to determine whether a collection has changed. 
  The revision method returns a revision string that can be used by client programs
  for equality/inequality comparisons. The value returned by the revision method
  should be treated by clients as an opaque string and clients should not try to
  figure out the sense of the revision id. This is still useful enough to check
  whether data in a collection has changed.

* issue #346: adaptively determine NUMBER_HEADERS_PER_BLOCK

* issue #338: arangosh cursor positioning problems

* issue #326: use limit optimisation with filters

* issue #325: use index to avoid sorting

* issue #324: add limit optimisation to AQL

* removed arango-password script and added Javascript functionality to add/delete
  users instead. The functionality is contained in module `users` and can be invoked
  as follows from arangosh and arangod:
  * require("users").save("name", "passwd");
  * require("users").replace("name", "newPasswd");
  * require("users").remove("name");
  * require("users").reload();
  These functions are intentionally not offered via the web interface.
  This also addresses issue #313

* changed print output in arangosh and the web interface for JSON objects.
  Previously, printing a JSON object in arangosh resulted in the attribute values
  being printed as proper JSON, but attribute names were printed unquoted and
  unescaped. This was fine for the purpose of arangosh, but lead to invalid
  JSON being produced. Now, arangosh will produce valid JSON that can be used
  to send it back to ArangoDB or use it with arangoimp etc.

* fixed issue #300: allow importing documents via the REST /_api/import API 
  from a JSON list, too.
  So far, the API only supported importing from a format that had one JSON object
  on each line. This is sometimes inconvenient, e.g. when the result of an AQL
  query or any other list is to be imported. This list is a JSON list and does not
  necessary have a document per line if pretty-printed.
  arangoimp now supports the JSON list format, too. However, the format requires
  arangoimp and the server to read the entire dataset at once. If the dataset is
  too big (bigger than --max-upload-size) then the import will be rejected. Even if
  increased, the entire list must fit in memory on both the client and the server,
  and this may be more resource-intensive than importing individual lines in chunks.

* removed unused parameter --reuse-ids for arangoimp. This parameter did not have
  any effect in 1.2, was never publicly announced and did evil (TM) things.

* fixed issue #297 (partly): added whitespace between command line and
  command result in arangosh, added shell colors for better usability

* fixed issue #296: system collections not usable from AQL

* fixed issue #295: deadlock on shutdown

* fixed issue #293: AQL queries should exploit edges index

* fixed issue #292: use index when filtering on _key in AQL

* allow user-definable document keys
  users can now define their own document keys by using the _key attribute
  when creating new documents or edges. Once specified, the value of _key is
  immutable.
  The restrictions for user-defined key values are:
  * the key must be at most 254 bytes long
  * it must consist of the letters a-z (lower or upper case), the digits 0-9,
    the underscore (_) or dash (-) characters only
  * any other characters, especially multi-byte sequences, whitespace or
    punctuation characters cannot be used inside key values

  Specifiying a document key is optional when creating new documents. If no
  document key is specified, ArangoDB will create a document key itself.
  There are no guarantees about the format and pattern of auto-generated document
  keys other than the above restrictions.
  Clients should therefore treat auto-generated document keys as opaque values.
  Keys can be used to look up and reference documents, e.g.:
  * saving a document: `db.users.save({ "_key": "fred", ... })`
  * looking up a document: `db.users.document("fred")`
  * referencing other documents: `edges.relations.save("users/fred", "users/john", ...)`

  This change is downwards-compatible to ArangoDB 1.1 because in ArangoDB 1.1 
  users were not able to define their own keys. If the user does not supply a _key
  attribute when creating a document, ArangoDB 1.2 will still generate a key of
  its own as ArangoDB 1.1 did. However, all documents returned by ArangoDB 1.2 will 
  include a _key attribute and clients should be able to handle that (e.g. by
  ignoring it if not needed). Documents returned will still include the _id attribute
  as in ArangoDB 1.1.

* require collection names everywhere where a collection id was allowed in 
  ArangoDB 1.1 & 1.0
  This change requires clients to use a collection name in place of a collection id 
  at all places the client deals with collections.
  Examples:
  * creating edges: the _from and _to attributes must now contain collection names instead
    of collection ids: `edges.relations.save("test/my-key1", "test/my-key2", ...)`
  * retrieving edges: the returned _from and _to attributes now will contain collection
    names instead of ids, too: _from: `test/fred` instead of `1234/3455`
  * looking up documents: db.users.document("fred") or db._document("users/fred")
  
  Collection names must be used in REST API calls instead of collection ids, too.
  This change is thus not completely downwards-compatible to ArangoDB 1.1. ArangoDB 1.1
  required users to use collection ids in many places instead of collection names.
  This was unintuitive and caused overhead in cases when just the collection name was
  known on client-side but not its id. This overhead can now be avoided so clients can
  work with the collection names directly. There is no need to work with collection ids
  on the client side anymore. 
  This change will likely require adjustments to API calls issued by clients, and also
  requires a change in how clients handle the _id value of returned documents. Previously,
  the _id value of returned documents contained the collection id, a slash separator and
  the document number. Since 1.2, _id will contain the collection name, a slash separator
  and the document key. The same applies to the _from and _to attribute values of edges
  that are returned by ArangoDB.

  Also removed (now unnecessary) location header in responses of the collections REST API.
  The location header was previously returned because it was necessary for clients.
  When clients created a collection, they specified the collection name. The collection
  id was generated on the server, but the client needed to use the server-generated
  collection id for further API calls, e.g. when creating edges etc. Therefore, the
  full collection URL, also containing the collection id, was returned by the server in
  responses to the collection API, in the HTTP location header.
  Returning the location header has become unnecessary in ArangoDB 1.2 because users
  can access collections by name and do not need to care about collection ids.


v1.1.3 (2013-XX-XX)
-------------------

* fix case when an error message was looked up for an error code but no error
  message was found. In this case a NULL ptr was returned and not checked everywhere.
  The place this error popped up was when inserting into a non-unique hash index
  failed with a specific, invalid error code.

* fixed issue #381:  db._collection("_users").getIndexes();

* fixed issue #379: arango-password fatal issue javscript.startup-directory 

* fixed issue #372: Command-Line Options for the Authentication and Authorisation


v1.1.2 (2013-01-20)
-------------------

* upgraded to mruby 2013-01-20 583983385b81c21f82704b116eab52d606a609f4

* fixed issue #357: Some spelling and grammar errors

* fixed issue #355: fix quotes in pdf manual
 
* fixed issue #351: Strange arangosh error message for long running query 

* fixed randomly hanging connections in arangosh on MacOS

* added "any" query method: this returns a random document from a collection. It
  is also available via REST HTTP at /_api/simple/any.

* added deployment tool

* added getPeerVertex

* small fix for logging of long messages: the last character of log messages longer
  than 256 bytes was not logged.

* fixed truncation of human-readable log messages for web interface: the trailing \0
  byte was not appended for messages longer than 256 bytes

* fixed issue #341: ArangoDB crashes when stressed with Batch jobs
  Contrary to the issue title, this did not have anything to do with batch jobs but
  with too high memory usage. The memory usage of ArangoDB is now reduced for cases
   when there are lots of small collections with few documents each

* started with issue #317: Feature Request (from Google Groups): DATE handling

* backported issue #300: Extend arangoImp to Allow importing resultset-like 
  (list of documents) formatted files

* fixed issue #337: "WaitForSync" on new collection does not work on Win/X64

* fixed issue #336: Collections REST API docs

* fixed issue #335: mmap errors due to wrong memory address calculation 

* fixed issue #332: arangoimp --use-ids parameter seems to have no impact

* added option '--server.disable-authentication' for arangosh as well. No more passwd
  prompts if not needed

* fixed issue #330: session logging for arangosh

* fixed issue #329: Allow passing script file(s) as parameters for arangosh to run

* fixed issue #328: 1.1 compile warnings

* fixed issue #327: Javascript parse errors in front end


v1.1.1 (2012-12-18)
-------------------

* fixed issue #339: DELETE /_api/cursor/cursor-identifier return incollect errorNum

  The fix for this has led to a signature change of the function actions.resultNotFound().
  The meaning of parameter #3 for This function has changed from the error message string
  to the error code. The error message string is now parameter #4.
  Any client code that uses this function in custom actions must be adjusted.

* fixed issue #321: Problem upgrading arangodb 1.0.4 to 1.1.0 with Homebrew (OSX 10.8.2)

* fixed issue #230: add navigation and search for online documentation

* fixed issue #315: Strange result in PATH

* fixed issue #323: Wrong function returned in error message of AQL CHAR_LENGTH()

* fixed some log errors on startup / shutdown due to pid file handling and changing
  of directories


v1.1.0 (2012-12-05)
-------------------

* WARNING:
  arangod now performs a database version check at startup. It will look for a file
  named "VERSION" in its database directory. If the file is not present, arangod will
  perform an automatic upgrade of the database directory. This should be the normal
  case when upgrading from ArangoDB 1.0 to ArangoDB 1.1.

  If the VERSION file is present but is from an older version of ArangoDB, arangod 
  will refuse to start and ask the user to run a manual upgrade first. A manual upgrade
  can be performed by starting arangod with the option `--upgrade`. 

  This upgrade procedure shall ensure that users have full control over when they 
  perform any updates/upgrades of their data, and can plan backups accordingly. The
  procedure also guarantees that the server is not run without any required system
  collections or with in incompatible data state.

* added AQL function DOCUMENT() to retrieve a document by its _id value

* fixed issue #311: fixed segfault on unload 

* fixed issue #309: renamed stub "import" button from web interface

* fixed issue #307: added WaitForSync column in collections list in in web interface 

* fixed issue #306: naming in web interface 

* fixed issue #304: do not clear AQL query text input when switching tabs in
  web interface

* fixed issue #303: added documentation about usage of var keyword in web interface

* fixed issue #301: PATCH does not work in web interface

# fixed issue #269: fix make distclean & clean

* fixed issue #296: system collections not usable from AQL

* fixed issue #295: deadlock on shutdown

* added collection type label to web interface

* fixed issue #290: the web interface now disallows creating non-edges in edge collections
  when creating collections via the web interface, the collection type must also be
  specified (default is document collection)

* fixed issue #289: tab-completion does not insert any spaces

* fixed issue #282: fix escaping in web interface

* made AQL function NOT_NULL take any number of arguments. Will now return its
  first argument that is not null, or null if all arguments are null. This is downwards
  compatible.

* changed misleading AQL function name NOT_LIST() to FIRST_LIST() and slightly changed
  the behavior. The function will now return its first argument that is a list, or null 
  if none of the arguments are lists.
  This is mostly downwards-compatible. The only change to the previous implementation in
  1.1-beta will happen if two arguments were passed and the 1st and 2nd arguments were 
  both no lists. In previous 1.1, the 2nd argument was returned as is, but now null 
  will be returned.

* add AQL function FIRST_DOCUMENT(), with same behavior as FIRST_LIST(), but working
  with documents instead of lists.

* added UPGRADING help text

* fixed issue #284: fixed Javascript errors when adding edges/vertices without own
  attributes

* fixed issue #283: AQL LENGTH() now works on documents, too

* fixed issue #281: documentation for skip lists shows wrong example

* fixed AQL optimiser bug, related to OR-combined conditions that filtered on the
  same attribute but with different conditions

* fixed issue #277: allow usage of collection names when creating edges
  the fix of this issue also implies validation of collection names / ids passed to
  the REST edge create method. edges with invalid collection ids or names in the
  "from" or "to" values will be rejected and not saved


v1.1.beta2 (2012-11-13)
-----------------------

* fixed arangoirb compilation

* fixed doxygen


v1.1.beta1 (2012-10-24)
-----------------------

* fixed AQL optimiser bug

* WARNING:
  - the user has changed from "arango" to "arangodb", the start script has changed from
    "arangod" to "arangodb", the database directory has changed from "/var/arangodb" to
    "/var/lib/arangodb" to be compliant with various Linux policies

  - In 1.1, we have introduced types for collections: regular documents go into document
    collections, and edges go into edge collections. The prefixing (db.xxx vs. edges.xxx) 
    works slightly different in 1.1: edges.xxx can still be used to access collections, 
    however, it will not determine the type of existing collections anymore. To create an 
    edge collection 1.1, you can use db._createEdgeCollection() or edges._create(). 
    And there's of course also db._createDocumentCollection(). 
    db._create() is also still there and will create a document collection by default, 
    whereas edges._create() will create an edge collection.

  - the admin web interface that was previously available via the simple URL suffix / 
    is now available via a dedicated URL suffix only: /_admin/html
    The reason for this is that routing and URLs are now subject to changes by the end user,
    and only URLs parts prefixed with underscores (e.g. /_admin or /_api) are reserved
    for ArangoDB's internal usage.

* the server now handles requests with invalid Content-Length header values as follows:
  - if Content-Length is negative, the server will respond instantly with HTTP 411
    (length required)

  - if Content-Length is positive but shorter than the supplied body, the server will
    respond with HTTP 400 (bad request)

  - if Content-Length is positive but longer than the supplied body, the server will
    wait for the client to send the missing bytes. The server allows 90 seconds for this
    and will close the connection if the client does not send the remaining data

  - if Content-Length is bigger than the maximum allowed size (512 MB), the server will 
    fail with HTTP 413 (request entitiy too large).

  - if the length of the HTTP headers is greated than the maximum allowed size (1 MB),
    the server will fail with HTTP 431 (request header fields too large)

* issue #265: allow optional base64 encoding/decoding of action response data

* issue #252: create _modules collection using arango-upgrade (note: arango-upgrade was
  finally replaced by the `--upgrade` option for arangod)

* issue #251: allow passing arbitrary options to V8 engine using new command line option:
  --javascript.v8-options. Using this option, the Harmony features or other settings in
  v8 can be enabled if the end user requires them

* issue #248: allow AQL optimiser to pull out completely uncorrelated subqueries to the
  top level, resulting in less repeated evaluation of the subquery

* upgraded to Doxygen 1.8.0

* issue #247: added AQL function MERGE_RECURSIVE

* issue #246: added clear() function in arangosh

* issue #245: Documentation: Central place for naming rules/limits inside ArangoDB

* reduced size of hash index elements by 50 %, allowing more index elements to fit in 
  memory

* issue #235: GUI Shell throws Error:ReferenceError: db is not defined

* issue #229: methods marked as "under construction" 

* issue #228: remove unfinished APIs (/_admin/config/*) 

* having the OpenSSL library installed is now a prerequisite to compiling ArangoDB
  Also removed the --enable-ssl configure option because ssl is always required.

* added AQL functions TO_LIST, NOT_LIST

* issue #224: add optional Content-Id for batch requests

* issue #221: more documentation on AQL explain functionality. Also added
  ArangoStatement.explain() client method

* added db._createStatement() method on server as well (was previously available
  on the client only)

* issue #219: continue in case of "document not found" error in PATHS() function

* issue #213: make waitForSync overridable on specifc actions

* changed AQL optimiser to use indexes in more cases. Previously, indexes might
  not have been used when in a reference expression the inner collection was 
  specified last. Example: FOR u1 IN users FOR u2 IN users FILTER u1._id == u2._id
  Previously, this only checked whether an index could be used for u2._id (not
  possible). It was not checked whether an index on u1._id could be used (possible).
  Now, for expressions that have references/attribute names on both sides of the
  above as above, indexes are checked for both sides.
  
* issue #204: extend the CSV import by TSV and by user configurable 
  seperator character(s)

* issue #180: added support for batch operations

* added startup option --server.backlog-size
  this allows setting the value of the backlog for the listen() system call.
  the default value is 10, the maximum value is platform-dependent

* introduced new configure option "--enable-maintainer-mode" for
  ArangoDB maintainers. this option replaces the previous compile switches
  --with-boost-test, --enable-bison, --enable-flex and --enable-errors-dependency
  the individual configure options have been removed. --enable-maintainer-mode
  turns them all on.

* removed potentially unused configure option --enable-memfail

* fixed issue #197: HTML web interface calls /_admin/user-manager/session

* fixed issue #195: VERSION file in database directory

* fixed issue #193: REST API HEAD request returns a message body on 404

* fixed issue #188: intermittent issues with 1.0.0
  (server-side cursors not cleaned up in all cases, pthreads deadlock issue)

* issue #189: key store should use ISO datetime format bug 

* issue #187: run arango-upgrade on server start (note: arango-upgrade was finally
  replaced by the `--upgrade` option for arangod)n

* fixed issue #183: strange unittest error

* fixed issue #182: manual pages

* fixed issue #181: use getaddrinfo

* moved default database directory to "/var/lib/arangodb" in accordance with 
  http://www.pathname.com/fhs/pub/fhs-2.3.html

* fixed issue #179: strange text in import manual

* fixed issue #178: test for aragoimp is missing

* fixed issue #177: a misleading error message was returned if unknown variables
  were used in certain positions in an AQL query.

* fixed issue #176: explain how to use AQL from the arangosh

* issue #175: re-added hidden (and deprecated) option --server.http-port. This 
  option is only there to be downwards-compatible to Arango 1.0.

* fixed issue #174: missing Documentation for `within`

* fixed issue #170: add db.<coll_name>.all().toArray() to arangosh help screen

* fixed issue #169: missing argument in Simple Queries

* added program arango-upgrade. This program must be run after installing ArangoDB
  and after upgrading from a previous version of ArangoDB. The arango-upgrade script
  will ensure all system collections are created and present in the correct state.
  It will also perform any necessary data updates.
  Note: arango-upgrade was finally replaced by the `--upgrade` option for arangod.

* issue #153: edge collection should be a flag for a collection
  collections now have a type so that the distinction between document and edge 
  collections can now be done at runtime using a collection's type value.
  A collection's type can be queried in Javascript using the <collection>.type() method. 
  
  When new collections are created using db._create(), they will be document 
  collections by default. When edge._create() is called, an edge collection will be created.
  To explicitly create a collection of a specific/different type, use the methods 
  _createDocumentCollection() or _createEdgeCollection(), which are available for
  both the db and the edges object.
  The Javascript objects ArangoEdges and ArangoEdgesCollection have been removed
  completely.
  All internal and test code has been adjusted for this, and client code
  that uses edges.* should also still work because edges is still there and creates
  edge collections when _create() is called.
  
  INCOMPATIBLE CHANGE: Client code might still need to be changed in the following aspect:
  Previously, collections did not have a type so documents and edges could be inserted
  in the same collection. This is now disallowed. Edges can only be inserted into
  edge collections now. As there were no collection types in 1.0, ArangoDB will perform
  an automatic upgrade when migrating from 1.0 to 1.1.
  The automatic upgrade will check every collection and determine its type as follows:
  - if among the first 50 documents in the collection there are documents with
    attributes "_from" and "_to", the collection is typed as an edge collection
  - if among the first 50 documents in the collection there are no documents with
    attributes "_from" and "_to", the collection is made as a document collection

* issue #150: call V8 garbage collection on server periodically

* issue #110: added support for partial updates

  The REST API for documents now offers an HTTP PATCH method to partially update
  documents. Overwriting/replacing documents is still available via the HTTP PUT method
  as before. The Javascript API in the shell also offers a new update() method in extension to
  the previously existing replace() method.


v1.0.4 (2012-11-12)
-------------------

* issue #275: strange error message in arangosh 1.0.3 at startup


v1.0.3 (2012-11-08)
-------------------

* fixed AQL optimiser bug

* issue #273: fixed segfault in arangosh on HTTP 40x 

* issue #265: allow optional base64 encoding/decoding of action response data

* issue #252: _modules collection not created automatically


v1.0.2 (2012-10-22)
-------------------

* repository CentOS-X.Y moved to CentOS-X, same for Debian

* bugfix for rollback from edges

* bugfix for hash indexes

* bugfix for StringBuffer::erase_front

* added autoload for modules

* added AQL function TO_LIST


v1.0.1 (2012-09-30)
-------------------

* draft for issue #165: front-end application howto

* updated mruby to cf8fdea4a6598aa470e698e8cbc9b9b492319d

* fix for issue #190: install doesn't create log directory

* fix for issue #194: potential race condition between creating and dropping collections

* fix for issue #193: REST API HEAD request returns a message body on 404

* fix for issue #188: intermittent issues with 1.0.0 

* fix for issue #163: server cannot create collection because of abandoned files
  
* fix for issue #150: call V8 garbage collection on server periodically 


v1.0.0 (2012-08-17)
-------------------

* fix for issue #157: check for readline and ncurses headers, not only libraries


v1.0.beta4 (2012-08-15)
-----------------------

* fix for issue #152: fix memleak for barriers


v1.0.beta3 (2012-08-10)
-----------------------

* fix for issue #151: Memleak, collection data not removed

* fix for issue #149: Inconsistent port for admin interface

* fix for issue #163: server cannot create collection because of abandoned files

* fix for issue #157: check for readline and ncurses headers, not only libraries

* fix for issue #108: db.<collection>.truncate() inefficient

* fix for issue #109: added startup note about cached collection names and how to
  refresh them

* fix for issue #156: fixed memleaks in /_api/import

* fix for issue #59: added tests for /_api/import

* modified return value for calls to /_api/import: now, the attribute "empty" is 
  returned as well, stating the number of empty lines in the input. Also changed the
  return value of the error code attribute ("errorNum") from 1100 ("corrupted datafile")
  to 400 ("bad request") in case invalid/unexpected JSON data was sent to the server. 
  This error code is more appropriate as no datafile is broken but just input data is
  incorrect.

* fix for issue #152: Memleak for barriers

* fix for issue #151: Memleak, collection data not removed

* value of --database.maximal-journal-size parameter is now validated on startup. If
  value is smaller than the minimum value (currently 1048576), an error is thrown and
  the server will not start. Before this change, the global value of maximal journal 
  size was not validated at server start, but only on collection level

* increased sleep value in statistics creation loop from 10 to 500 microseconds. This
  reduces accuracy of statistics values somewhere after the decimal points but saves
  CPU time.

* avoid additional sync() calls when writing partial shape data (attribute name data) 
  to disk. sync() will still be called when the shape marker (will be written after
  the attributes) is written to disk 

* issue #147: added flag --database.force-sync-shapes to force synching of shape data
  to disk. The default value is true so it is the same behavior as in version 1.0.
  if set to false, shape data is synched to disk if waitForSync for the collection is
  set to true, otherwise, shape data is not synched.
  
* fix for issue #145: strange issue on Travis: added epsilon for numeric comparion in
  geo index

* fix for issue #136: adjusted message during indexing

* issue #131: added timeout for HTTP keep-alive connections. The default value is 300 
  seconds. There is a startup parameter server.keep-alive-timeout to configure the value. 
  Setting it to 0 will disable keep-alive entirely on the server.

* fix for issue #137: AQL optimizer should use indexes for ref accesses with 
  2 named attributes


v1.0.beta2 (2012-08-03)
-----------------------

* fix for issue #134: improvements for centos RPM

* fixed problem with disable-admin-interface in config file


v1.0.beta1 (2012-07-29)
-----------------------

* fixed issue #118: We need a collection "debugger"

* fixed issue #126: Access-Shaper must be cached

* INCOMPATIBLE CHANGE: renamed parameters "connect-timeout" and "request-timeout" 
  for arangosh and arangoimp to "--server.connect-timeout" and "--server.request-timeout"

* INCOMPATIBLE CHANGE: authorization is now required on the server side
  Clients sending requests without HTTP autorization will be rejected with HTTP 401
  To allow backwards compatibility, the server can be started with the option
  "--server.disable-authentication"

* added options "--server.username" and "--server.password" for arangosh and arangoimp
  These parameters must be used to specify the user and password to be used when
  connecting to the server. If no password is given on the command line, arangosh/
  arangoimp will interactively prompt for a password.
  If no user name is specified on the command line, the default user "root" will be
  used.

* added startup option "--server.ssl-cipher-list" to determine which ciphers to
  use in SSL context. also added SSL_OP_CIPHER_SERVER_PREFERENCE to SSL default 
  options so ciphers are tried in server and not in client order

* changed default SSL protocol to TLSv1 instead of SSLv2

* changed log-level of SSL-related messages

* added SSL connections if server is compiled with OpenSSL support. Use --help-ssl

* INCOMPATIBLE CHANGE: removed startup option "--server.admin-port". 
  The new endpoints feature (see --server.endpoint) allows opening multiple endpoints 
  anyway, and the distinction between admin and "other" endpoints can be emulated 
  later using privileges.

* INCOMPATIBLE CHANGE: removed startup options "--port", "--server.port", and 
  "--server.http-port" for arangod. 
  These options have been replaced by the new "--server.endpoint" parameter
  
* INCOMPATIBLE CHANGE: removed startup option "--server" for arangosh and arangoimp.
  These options have been replaced by the new "--server.endpoint" parameter

* Added "--server.endpoint" option to arangod, arangosh, and arangoimp.
  For arangod, this option allows specifying the bind endpoints for the server
  The server can be bound to one or multiple endpoints at once. For arangosh
  and arangoimp, the option specifies the server endpoint to connect to.
  The following endpoint syntax is currently supported:
  - tcp://host:port or http@tcp://host:port (HTTP over IPv4)
  - tcp://[host]:port or http@tcp://[host]:port (HTTP over IPv6)
  - ssl://host:port or http@tcp://host:port (HTTP over SSL-encrypted IPv4)
  - ssl://[host]:port or http@tcp://[host]:port (HTTP over SSL-encrypted IPv6)
  - unix:///path/to/socket or http@unix:///path/to/socket (HTTP over UNIX socket)

  If no port is specified, the default port of 8529 will be used.

* INCOMPATIBLE CHANGE: removed startup options "--server.require-keep-alive" and 
  "--server.secure-require-keep-alive". 
  The server will now behave as follows which should be more conforming to the 
  HTTP standard:
  * if a client sends a "Connection: close" header, the server will close the
    connection
  * if a client sends a "Connection: keep-alive" header, the server will not
    close the connection
  * if a client does not send any "Connection" header, the server will assume
    "keep-alive" if the request was an HTTP/1.1 request, and "close" if the
    request was an HTTP/1.0 request

* (minimal) internal optimisations for HTTP request parsing and response header 
  handling

* fixed Unicode unescaping bugs for \f and surrogate pairs in BasicsC/strings.c

* changed implementation of TRI_BlockCrc32 algorithm to use 8 bytes at a time

* fixed issue #122: arangod doesn't start if <log.file> cannot be created

* fixed issue #121: wrong collection size reported

* fixed issue #98: Unable to change journalSize

* fixed issue #88: fds not closed

* fixed escaping of document data in HTML admin front end

* added HTTP basic authentication, this is always turned on

* added server startup option --server.disable-admin-interface to turn off the
  HTML admin interface

* honor server startup option --database.maximal-journal-size when creating new
  collections without specific journalsize setting. Previously, these
  collections were always created with journal file sizes of 32 MB and the
  --database.maximal-journal-size setting was ignored

* added server startup option --database.wait-for-sync to control the default
  behavior

* renamed "--unit-tests" to "--javascript.unit-tests"


v1.0.alpha3 (2012-06-30)
------------------------

* fixed issue #116: createCollection=create option doesn't work

* fixed issue #115: Compilation issue under OSX 10.7 Lion & 10.8 Mountain Lion
  (homebrew)

* fixed issue #114: image not found

* fixed issue #111: crash during "make unittests"

* fixed issue #104: client.js -> ARANGO_QUIET is not defined


v1.0.alpha2 (2012-06-24)
------------------------

* fixed issue #112: do not accept document with duplicate attribute names

* fixed issue #103: Should we cleanup the directory structure

* fixed issue #100: "count" attribute exists in cursor response with "count:
  false"

* fixed issue #84 explain command 

* added new MRuby version (2012-06-02)

* added --log.filter

* cleanup of command line options:
** --startup.directory => --javascript.startup-directory
** --quite => --quiet
** --gc.interval => --javascript.gc-interval
** --startup.modules-path => --javascript.modules-path
** --action.system-directory => --javascript.action-directory
** --javascript.action-threads => removed (is now the same pool as --server.threads)

* various bug-fixes

* support for import

* added option SKIP_RANGES=1 for make unittests

* fixed several range-related assertion failures in the AQL query optimiser

* fixed AQL query optimisations for some edge cases (e.g. nested subqueries with
  invalid constant filter expressions)


v1.0.alpha1 (2012-05-28)
------------------------

Alpha Release of ArangoDB 1.0<|MERGE_RESOLUTION|>--- conflicted
+++ resolved
@@ -1,4 +1,4 @@
-v1.4.0-beta1 (2013-09-30)
+v1.4.0-beta2 (2013-10-14)
 -------------------------
 
 * only the following system collections will be excluded from replication from now on:
@@ -153,10 +153,6 @@
 
 * issue #590: Manifest Lint
 
-
-v1.4.0-alpha2 (2013-09-05)
---------------------------
-
 * added data dump and restore tools, arangodump and arangorestore.
 
   arangodump can be used to create a logical dump of an ArangoDB database, or
@@ -167,11 +163,7 @@
   arangorestore currently does not re-create any indexes, and doesn't yet handle
   referenced documents in edges propertly when doing just partial restores.
   This will be fixed until 1.4 stable.
-<<<<<<< HEAD
-
-=======
-  
->>>>>>> e0c4e846
+  
 * introduced `--server.database` option for arangosh, arangoimp, and arangob.
 
   The option allows these client tools to use a certain database for their actions.
