////////////////////////////////////////////////////////////////////////////////
/// @brief V8-vocbase bridge
///
/// @file
///
/// DISCLAIMER
///
/// Copyright 2014 ArangoDB GmbH, Cologne, Germany
/// Copyright 2004-2014 triAGENS GmbH, Cologne, Germany
///
/// Licensed under the Apache License, Version 2.0 (the "License");
/// you may not use this file except in compliance with the License.
/// You may obtain a copy of the License at
///
///     http://www.apache.org/licenses/LICENSE-2.0
///
/// Unless required by applicable law or agreed to in writing, software
/// distributed under the License is distributed on an "AS IS" BASIS,
/// WITHOUT WARRANTIES OR CONDITIONS OF ANY KIND, either express or implied.
/// See the License for the specific language governing permissions and
/// limitations under the License.
///
/// Copyright holder is ArangoDB GmbH, Cologne, Germany
///
/// @author Dr. Frank Celler
/// @author Copyright 2014, ArangoDB GmbH, Cologne, Germany
/// @author Copyright 2011-2013, triAGENS GmbH, Cologne, Germany
////////////////////////////////////////////////////////////////////////////////

#include "v8-vocbaseprivate.h"

#include "V8/v8-conv.h"
#include "V8/v8-utils.h"
#include "Wal/LogfileManager.h"

#include "VocBase/replication-dump.h"
#include "Replication/InitialSyncer.h"

using namespace std;
using namespace triagens::basics;
using namespace triagens::arango;
using namespace triagens::rest;

// -----------------------------------------------------------------------------
// --SECTION--                                                       REPLICATION
// -----------------------------------------------------------------------------

////////////////////////////////////////////////////////////////////////////////
/// @brief get the state of the replication logger
////////////////////////////////////////////////////////////////////////////////

static void JS_StateLoggerReplication (const v8::FunctionCallbackInfo<v8::Value>& args) {
  v8::Isolate* isolate = args.GetIsolate();
  v8::HandleScope scope(isolate);

  triagens::wal::LogfileManagerState s = triagens::wal::LogfileManager::instance()->state();

  v8::Handle<v8::Object> result = v8::Object::New(isolate);

  v8::Handle<v8::Object> state = v8::Object::New(isolate);
  state->Set(TRI_V8_SYMBOL("running"),     v8::True(isolate));
  state->Set(TRI_V8_SYMBOL("lastLogTick"), V8TickId(isolate, s.lastTick));
  state->Set(TRI_V8_SYMBOL("totalEvents"), v8::Number::New(isolate, (double) s.numEvents));
  state->Set(TRI_V8_SYMBOL("time"),        TRI_V8_STD_STRING(s.timeString));
  result->Set(TRI_V8_SYMBOL("state"),      state);

  v8::Handle<v8::Object> server = v8::Object::New(isolate);
  server->Set(TRI_V8_SYMBOL("version"),  TRI_V8_SYMBOL(TRI_VERSION));
  server->Set(TRI_V8_SYMBOL("serverId"), TRI_V8_STD_STRING(StringUtils::itoa(TRI_GetIdServer()))); /// TODO
  result->Set(TRI_V8_SYMBOL("server"), server);
  
  v8::Handle<v8::Object> clients = v8::Object::New(isolate);
  result->Set(TRI_V8_SYMBOL("clients"), clients);

  TRI_V8_RETURN(result);
}

////////////////////////////////////////////////////////////////////////////////
/// @brief return the configuration of the replication logger
////////////////////////////////////////////////////////////////////////////////

static void JS_ConfigureLoggerReplication (const v8::FunctionCallbackInfo<v8::Value>& args) {
  v8::Isolate* isolate = args.GetIsolate();
  v8::HandleScope scope(isolate);

  // the replication logger is actually non-existing in ArangoDB 2.2 and higher
  // as there is the WAL. To be downwards-compatible, we'll return dummy values
  v8::Handle<v8::Object> result = v8::Object::New(isolate);
  result->Set(TRI_V8_SYMBOL("autoStart"),        v8::True(isolate));
  result->Set(TRI_V8_SYMBOL("logRemoteChanges"), v8::True(isolate));
  result->Set(TRI_V8_SYMBOL("maxEvents"),        v8::Number::New(isolate, 0));
  result->Set(TRI_V8_SYMBOL("maxEventsSize"),    v8::Number::New(isolate, 0));

  TRI_V8_RETURN(result);
}

////////////////////////////////////////////////////////////////////////////////
/// @brief get the last WAL entries
////////////////////////////////////////////////////////////////////////////////

#ifdef TRI_ENABLE_MAINTAINER_MODE
static void JS_LastLoggerReplication (const v8::FunctionCallbackInfo<v8::Value>& args) {
  v8::Isolate* isolate = args.GetIsolate();
  v8::HandleScope scope(isolate);
  
  TRI_vocbase_t* vocbase = GetContextVocBase(isolate);

  if (vocbase == nullptr) {
    TRI_V8_EXCEPTION(TRI_ERROR_ARANGO_DATABASE_NOT_FOUND);
  }

  if (args.Length() != 2) {
    TRI_V8_EXCEPTION_USAGE("REPLICATION_LOGGER_LAST(<fromTick>, <toTick>)");
  }

<<<<<<< HEAD
  TRI_replication_dump_t dump(vocbase, 0); 
  TRI_voc_tick_t tickStart = TRI_ObjectToUInt64(args[0], true);
  TRI_voc_tick_t tickEnd = TRI_ObjectToUInt64(args[1], true);
=======
  TRI_replication_dump_t dump(vocbase, 0, true); 
  TRI_voc_tick_t tickStart = TRI_ObjectToUInt64(argv[0], true);
  TRI_voc_tick_t tickEnd = TRI_ObjectToUInt64(argv[1], true);
>>>>>>> f5a3e094

  int res = TRI_DumpLogReplication(&dump, tickStart, tickEnd, true);

  if (res != TRI_ERROR_NO_ERROR) {
    TRI_V8_EXCEPTION(res);
  }

  TRI_json_t* json = TRI_JsonString(TRI_UNKNOWN_MEM_ZONE, dump._buffer->_buffer);

  if (json == nullptr) {
    TRI_V8_EXCEPTION_MEMORY();
  }

  v8::Handle<v8::Value> result = TRI_ObjectJson(isolate, json);
  TRI_FreeJson(TRI_UNKNOWN_MEM_ZONE, json);
  
  TRI_V8_RETURN(result);
}
#endif

////////////////////////////////////////////////////////////////////////////////
/// @brief sync data from a remote master
////////////////////////////////////////////////////////////////////////////////

static void JS_SynchroniseReplication (const v8::FunctionCallbackInfo<v8::Value>& args) {
  v8::Isolate* isolate = args.GetIsolate();
  v8::HandleScope scope(isolate);

  if (args.Length() != 1) {
    TRI_V8_EXCEPTION_USAGE("REPLICATION_SYNCHRONISE(<config>)");
  }

  TRI_vocbase_t* vocbase = GetContextVocBase(isolate);

  if (vocbase == nullptr) {
    TRI_V8_EXCEPTION(TRI_ERROR_ARANGO_DATABASE_NOT_FOUND);
  }

  // treat the argument as an object from now on
  v8::Handle<v8::Object> object = v8::Handle<v8::Object>::Cast(args[0]);

  string endpoint;
  if (object->Has(TRI_V8_SYMBOL("endpoint"))) {
    endpoint = TRI_ObjectToString(object->Get(TRI_V8_SYMBOL("endpoint")));
  }

  string database;
  if (object->Has(TRI_V8_SYMBOL("database"))) {
    database = TRI_ObjectToString(object->Get(TRI_V8_SYMBOL("database")));
  }
  else {
    database = string(vocbase->_name);
  }

  string username;
  if (object->Has(TRI_V8_SYMBOL("username"))) {
    username = TRI_ObjectToString(object->Get(TRI_V8_SYMBOL("username")));
  }

  string password;
  if (object->Has(TRI_V8_SYMBOL("password"))) {
    password = TRI_ObjectToString(object->Get(TRI_V8_SYMBOL("password")));
  }

  std::unordered_map<std::string, bool> restrictCollections;
  if (object->Has(TRI_V8_SYMBOL("restrictCollections")) && object->Get(TRI_V8_SYMBOL("restrictCollections"))->IsArray()) {
    v8::Handle<v8::Array> a = v8::Handle<v8::Array>::Cast(object->Get(TRI_V8_SYMBOL("restrictCollections")));

    const uint32_t n = a->Length();

    for (uint32_t i = 0; i < n; ++i) {
      v8::Handle<v8::Value> cname = a->Get(v8::Number::New(isolate, i));

      if (cname->IsString()) {
        restrictCollections.emplace(std::make_pair(TRI_ObjectToString(cname), true));
      }
    }
  }

  std::string restrictType;
  if (object->Has(TRI_V8_SYMBOL("restrictType"))) {
    restrictType = TRI_ObjectToString(object->Get(TRI_V8_SYMBOL("restrictType")));
  }

  bool verbose = true;
  if (object->Has(TRI_V8_SYMBOL("verbose"))) {
    verbose = TRI_ObjectToBoolean(object->Get(TRI_V8_SYMBOL("verbose")));
  }

  if (endpoint.empty()) {
    TRI_V8_EXCEPTION_PARAMETER("<endpoint> must be a valid endpoint");
  }

  if ((restrictType.empty() && ! restrictCollections.empty()) ||
      (! restrictType.empty() && restrictCollections.empty()) ||
      (! restrictType.empty() && restrictType != "include" && restrictType != "exclude")) {
    TRI_V8_EXCEPTION_PARAMETER("invalid value for <restrictCollections> or <restrictType>");
  }

  TRI_replication_applier_configuration_t config;
  TRI_InitConfigurationReplicationApplier(&config);
  config._endpoint = TRI_DuplicateString2Z(TRI_CORE_MEM_ZONE, endpoint.c_str(), endpoint.size());
  config._database = TRI_DuplicateString2Z(TRI_CORE_MEM_ZONE, database.c_str(), database.size());
  config._username = TRI_DuplicateString2Z(TRI_CORE_MEM_ZONE, username.c_str(), username.size());
  config._password = TRI_DuplicateString2Z(TRI_CORE_MEM_ZONE, password.c_str(), password.size());

  if (object->Has(TRI_V8_SYMBOL("chunkSize"))) {
    if (object->Get(TRI_V8_SYMBOL("chunkSize"))->IsNumber()) {
      config._chunkSize = TRI_ObjectToUInt64(object->Get(TRI_V8_SYMBOL("chunkSize")), true);
    }
  }
 
  if (object->Has(TRI_V8_SYMBOL("includeSystem"))) {
    if (object->Get(TRI_V8_SYMBOL("includeSystem"))->IsBoolean()) {
      config._includeSystem = TRI_ObjectToBoolean(object->Get(TRI_V8_SYMBOL("includeSystem")));
    }
  }

  string errorMsg = "";
  InitialSyncer syncer(vocbase, &config, restrictCollections, restrictType, verbose);
  TRI_DestroyConfigurationReplicationApplier(&config);

  int res = TRI_ERROR_NO_ERROR;
  v8::Handle<v8::Object> result = v8::Object::New(isolate);

  try {
    res = syncer.run(errorMsg);

    result->Set(TRI_V8_SYMBOL("lastLogTick"), V8TickId(isolate, syncer.getLastLogTick()));

    map<TRI_voc_cid_t, string>::const_iterator it;
    map<TRI_voc_cid_t, string> const& c = syncer.getProcessedCollections();

    uint32_t j = 0;
    v8::Handle<v8::Array> collections = v8::Array::New(isolate);
    for (it = c.begin(); it != c.end(); ++it) {
      const string cidString = StringUtils::itoa((*it).first);

      v8::Handle<v8::Object> ci = v8::Object::New(isolate);
      ci->Set(TRI_V8_SYMBOL("id"),   TRI_V8_STD_STRING(cidString));
      ci->Set(TRI_V8_SYMBOL("name"), TRI_V8_STD_STRING((*it).second));

      collections->Set(v8::Number::New(isolate, j++), ci);
    }

    result->Set(TRI_V8_SYMBOL("collections"), collections);
  }
  catch (...) {
  }

  if (res != TRI_ERROR_NO_ERROR) {
    TRI_V8_EXCEPTION_MESSAGE(res, "cannot sync from remote endpoint: " + errorMsg);
  }

  TRI_V8_RETURN(result);
}

////////////////////////////////////////////////////////////////////////////////
/// @brief return the server's id
////////////////////////////////////////////////////////////////////////////////

static void JS_ServerIdReplication (const v8::FunctionCallbackInfo<v8::Value>& args) {
  v8::Isolate* isolate = args.GetIsolate();
  v8::HandleScope scope(isolate);

  const string serverId = StringUtils::itoa(TRI_GetIdServer());
  TRI_V8_RETURN_STD_STRING(serverId);
}

////////////////////////////////////////////////////////////////////////////////
/// @brief configure the replication applier manually
////////////////////////////////////////////////////////////////////////////////

static void JS_ConfigureApplierReplication (const v8::FunctionCallbackInfo<v8::Value>& args) {
  v8::Isolate* isolate = args.GetIsolate();
  v8::HandleScope scope(isolate);

  TRI_vocbase_t* vocbase = GetContextVocBase(isolate);

  if (vocbase == nullptr) {
    TRI_V8_EXCEPTION(TRI_ERROR_ARANGO_DATABASE_NOT_FOUND);
  }

  if (vocbase->_replicationApplier == nullptr) {
    TRI_V8_EXCEPTION(TRI_ERROR_INTERNAL);
  }

  if (args.Length() == 0) {
    // no argument: return the current configuration

    TRI_replication_applier_configuration_t config;
    TRI_InitConfigurationReplicationApplier(&config);

    TRI_ReadLockReadWriteLock(&vocbase->_replicationApplier->_statusLock);
    TRI_CopyConfigurationReplicationApplier(&vocbase->_replicationApplier->_configuration, &config);
    TRI_ReadUnlockReadWriteLock(&vocbase->_replicationApplier->_statusLock);

    TRI_json_t* json = TRI_JsonConfigurationReplicationApplier(&config);
    TRI_DestroyConfigurationReplicationApplier(&config);

<<<<<<< HEAD
    if (json == 0) {
      TRI_V8_EXCEPTION_MEMORY();
=======
    if (json == nullptr) {
      TRI_V8_EXCEPTION_MEMORY(scope);
>>>>>>> f5a3e094
    }

    v8::Handle<v8::Value> result = TRI_ObjectJson(isolate, json);
    TRI_FreeJson(TRI_CORE_MEM_ZONE, json);

    TRI_V8_RETURN(result);
  }

  else {
    // set the configuration

    if (args.Length() != 1 || ! args[0]->IsObject()) {
      TRI_V8_EXCEPTION_USAGE("REPLICATION_APPLIER_CONFIGURE(<configuration>)");
    }

    TRI_replication_applier_configuration_t config;
    TRI_InitConfigurationReplicationApplier(&config);

    // fill with previous configuration
    TRI_ReadLockReadWriteLock(&vocbase->_replicationApplier->_statusLock);
    TRI_CopyConfigurationReplicationApplier(&vocbase->_replicationApplier->_configuration, &config);
    TRI_ReadUnlockReadWriteLock(&vocbase->_replicationApplier->_statusLock);


    // treat the argument as an object from now on
    v8::Handle<v8::Object> object = v8::Handle<v8::Object>::Cast(args[0]);

    if (object->Has(TRI_V8_SYMBOL("endpoint"))) {
      if (object->Get(TRI_V8_SYMBOL("endpoint"))->IsString()) {
        string endpoint = TRI_ObjectToString(object->Get(TRI_V8_SYMBOL("endpoint")));

        if (config._endpoint != nullptr) {
          TRI_Free(TRI_CORE_MEM_ZONE, config._endpoint);
        }
        config._endpoint = TRI_DuplicateString2Z(TRI_CORE_MEM_ZONE, endpoint.c_str(), endpoint.size());
      }
    }

    if (object->Has(TRI_V8_SYMBOL("database"))) {
      if (object->Get(TRI_V8_SYMBOL("database"))->IsString()) {
        string database = TRI_ObjectToString(object->Get(TRI_V8_SYMBOL("database")));

        if (config._database != nullptr) {
          TRI_Free(TRI_CORE_MEM_ZONE, config._database);
        }
        config._database = TRI_DuplicateString2Z(TRI_CORE_MEM_ZONE, database.c_str(), database.size());
      }
    }
    else {
      if (config._database == nullptr) {
        // no database set, use current
        config._database = TRI_DuplicateStringZ(TRI_CORE_MEM_ZONE, vocbase->_name);
      }
    }

    TRI_ASSERT(config._database != nullptr);

    if (object->Has(TRI_V8_SYMBOL("username"))) {
      if (object->Get(TRI_V8_SYMBOL("username"))->IsString()) {
        string username = TRI_ObjectToString(object->Get(TRI_V8_SYMBOL("username")));

        if (config._username != nullptr) {
          TRI_Free(TRI_CORE_MEM_ZONE, config._username);
        }
        config._username = TRI_DuplicateString2Z(TRI_CORE_MEM_ZONE, username.c_str(), username.size());
      }
    }

    if (object->Has(TRI_V8_SYMBOL("password"))) {
      if (object->Get(TRI_V8_SYMBOL("password"))->IsString()) {
        string password = TRI_ObjectToString(object->Get(TRI_V8_SYMBOL("password")));

        if (config._password != nullptr) {
          TRI_Free(TRI_CORE_MEM_ZONE, config._password);
        }
        config._password = TRI_DuplicateString2Z(TRI_CORE_MEM_ZONE, password.c_str(), password.size());
      }
    }

    if (object->Has(TRI_V8_SYMBOL("requestTimeout"))) {
      if (object->Get(TRI_V8_SYMBOL("requestTimeout"))->IsNumber()) {
        config._requestTimeout = TRI_ObjectToDouble(object->Get(TRI_V8_SYMBOL("requestTimeout")));
      }
    }

    if (object->Has(TRI_V8_SYMBOL("connectTimeout"))) {
      if (object->Get(TRI_V8_SYMBOL("connectTimeout"))->IsNumber()) {
        config._connectTimeout = TRI_ObjectToDouble(object->Get(TRI_V8_SYMBOL("connectTimeout")));
      }
    }

    if (object->Has(TRI_V8_SYMBOL("ignoreErrors"))) {
      if (object->Get(TRI_V8_SYMBOL("ignoreErrors"))->IsNumber()) {
        config._ignoreErrors = TRI_ObjectToUInt64(object->Get(TRI_V8_SYMBOL("ignoreErrors")), false);
      }
    }

    if (object->Has(TRI_V8_SYMBOL("maxConnectRetries"))) {
      if (object->Get(TRI_V8_SYMBOL("maxConnectRetries"))->IsNumber()) {
        config._maxConnectRetries = TRI_ObjectToUInt64(object->Get(TRI_V8_SYMBOL("maxConnectRetries")), false);
      }
    }

    if (object->Has(TRI_V8_SYMBOL("sslProtocol"))) {
      if (object->Get(TRI_V8_SYMBOL("sslProtocol"))->IsNumber()) {
        config._sslProtocol = (uint32_t) TRI_ObjectToUInt64(object->Get(TRI_V8_SYMBOL("sslProtocol")), false);
      }
    }

    if (object->Has(TRI_V8_SYMBOL("chunkSize"))) {
      if (object->Get(TRI_V8_SYMBOL("chunkSize"))->IsNumber()) {
        config._chunkSize = TRI_ObjectToUInt64(object->Get(TRI_V8_SYMBOL("chunkSize")), true);
      }
    }

    if (object->Has(TRI_V8_SYMBOL("autoStart"))) {
      if (object->Get(TRI_V8_SYMBOL("autoStart"))->IsBoolean()) {
        config._autoStart = TRI_ObjectToBoolean(object->Get(TRI_V8_SYMBOL("autoStart")));
      }
    }

    if (object->Has(TRI_V8_SYMBOL("adaptivePolling"))) {
      if (object->Get(TRI_V8_SYMBOL("adaptivePolling"))->IsBoolean()) {
        config._adaptivePolling = TRI_ObjectToBoolean(object->Get(TRI_V8_SYMBOL("adaptivePolling")));
      }
    }
    
    if (object->Has(TRI_V8_SYMBOL("includeSystem"))) {
      if (object->Get(TRI_V8_SYMBOL("includeSystem"))->IsBoolean()) {
        config._includeSystem = TRI_ObjectToBoolean(object->Get(TRI_V8_SYMBOL("includeSystem")));
      }
    }
  
    if (object->Has(TRI_V8_SYMBOL("restrictCollections")) && object->Get(TRI_V8_SYMBOL("restrictCollections"))->IsArray()) {
      config._restrictCollections.clear();
      v8::Handle<v8::Array> a = v8::Handle<v8::Array>::Cast(object->Get(TRI_V8_SYMBOL("restrictCollections")));

      uint32_t const n = a->Length();

      for (uint32_t i = 0; i < n; ++i) {
        v8::Handle<v8::Value> cname = a->Get(i);

        if (cname->IsString()) {
          config._restrictCollections.insert(pair<string, bool>(TRI_ObjectToString(cname), true));
        }
      }
    }
    
    if (object->Has(TRI_V8_SYMBOL("restrictType"))) {
      config._restrictType = TRI_ObjectToString(object->Get(TRI_V8_SYMBOL("restrictType")));
    }
  
    if ((config._restrictType.empty() && ! config._restrictCollections.empty()) ||
        (! config._restrictType.empty() && config._restrictCollections.empty()) ||
        (! config._restrictType.empty() && config._restrictType != "include" && config._restrictType != "exclude")) {
      TRI_DestroyConfigurationReplicationApplier(&config);
      TRI_V8_EXCEPTION_PARAMETER(scope, "invalid value for <restrictCollections> or <restrictType>");
    }

    int res = TRI_ConfigureReplicationApplier(vocbase->_replicationApplier, &config);

    if (res != TRI_ERROR_NO_ERROR) {
      TRI_DestroyConfigurationReplicationApplier(&config);
      TRI_V8_EXCEPTION(res);
    }

    TRI_json_t* json = TRI_JsonConfigurationReplicationApplier(&config);
    TRI_DestroyConfigurationReplicationApplier(&config);

<<<<<<< HEAD
    if (json == 0) {
      TRI_V8_EXCEPTION_MEMORY();
=======
    if (json == nullptr) {
      TRI_V8_EXCEPTION_MEMORY(scope);
>>>>>>> f5a3e094
    }

    v8::Handle<v8::Value> result = TRI_ObjectJson(isolate, json);
    TRI_FreeJson(TRI_CORE_MEM_ZONE, json);

    TRI_V8_RETURN(result);
  }
}

////////////////////////////////////////////////////////////////////////////////
/// @brief start the replication applier manually
////////////////////////////////////////////////////////////////////////////////

static void JS_StartApplierReplication (const v8::FunctionCallbackInfo<v8::Value>& args) {
  v8::Isolate* isolate = args.GetIsolate();
  v8::HandleScope scope(isolate);

  TRI_vocbase_t* vocbase = GetContextVocBase(isolate);

  if (vocbase == nullptr) {
    TRI_V8_EXCEPTION(TRI_ERROR_ARANGO_DATABASE_NOT_FOUND);
  }

  if (vocbase->_replicationApplier == nullptr) {
    TRI_V8_EXCEPTION(TRI_ERROR_INTERNAL);
  }

  if (args.Length() > 1) {
    TRI_V8_EXCEPTION_USAGE("REPLICATION_APPLIER_START(<from>)");
  }

  TRI_voc_tick_t initialTick = 0;
  bool useTick = false;

  if (args.Length() == 1) {
    initialTick = TRI_ObjectToUInt64(args[0], true);
    useTick = true;
  }

  int res = TRI_StartReplicationApplier(vocbase->_replicationApplier,
                                        initialTick,
                                        useTick);

  if (res != TRI_ERROR_NO_ERROR) {
    TRI_V8_EXCEPTION_MESSAGE(res, "cannot start replication applier");
  }

  TRI_V8_RETURN_TRUE();
}

////////////////////////////////////////////////////////////////////////////////
/// @brief shuts down the replication applier manually
////////////////////////////////////////////////////////////////////////////////

static void JS_ShutdownApplierReplication (const v8::FunctionCallbackInfo<v8::Value>& args) {
  v8::Isolate* isolate = args.GetIsolate();
  v8::HandleScope scope(isolate);

  if (args.Length() != 0) {
    TRI_V8_EXCEPTION_USAGE("REPLICATION_APPLIER_SHUTDOWN()");
  }

  TRI_vocbase_t* vocbase = GetContextVocBase(isolate);

  if (vocbase == nullptr) {
    TRI_V8_EXCEPTION(TRI_ERROR_ARANGO_DATABASE_NOT_FOUND);
  }

  if (vocbase->_replicationApplier == nullptr) {
    TRI_V8_EXCEPTION(TRI_ERROR_INTERNAL);
  }

  int res = TRI_ShutdownReplicationApplier(vocbase->_replicationApplier);

  if (res != TRI_ERROR_NO_ERROR) {
    TRI_V8_EXCEPTION_MESSAGE(res, "cannot shut down replication applier");
  }

  TRI_V8_RETURN_TRUE();
}

////////////////////////////////////////////////////////////////////////////////
/// @brief get the state of the replication applier
////////////////////////////////////////////////////////////////////////////////

static void JS_StateApplierReplication (const v8::FunctionCallbackInfo<v8::Value>& args) {
  v8::Isolate* isolate = args.GetIsolate();
  v8::HandleScope scope(isolate);

  if (args.Length() != 0) {
    TRI_V8_EXCEPTION_USAGE("REPLICATION_APPLIER_STATE()");
  }

  TRI_vocbase_t* vocbase = GetContextVocBase(isolate);

  if (vocbase == nullptr) {
    TRI_V8_EXCEPTION(TRI_ERROR_ARANGO_DATABASE_NOT_FOUND);
  }

  if (vocbase->_replicationApplier == nullptr) {
    TRI_V8_EXCEPTION(TRI_ERROR_INTERNAL);
  }

  TRI_json_t* json = TRI_JsonReplicationApplier(vocbase->_replicationApplier);

<<<<<<< HEAD
  if (json == 0) {
    TRI_V8_EXCEPTION(TRI_ERROR_OUT_OF_MEMORY);
=======
  if (json == nullptr) {
    TRI_V8_EXCEPTION(scope, TRI_ERROR_OUT_OF_MEMORY);
>>>>>>> f5a3e094
  }

  v8::Handle<v8::Value> result = TRI_ObjectJson(isolate, json);
  TRI_FreeJson(TRI_CORE_MEM_ZONE, json);

  TRI_V8_RETURN(result);
}

////////////////////////////////////////////////////////////////////////////////
/// @brief stop the replication applier and "forget" all state
////////////////////////////////////////////////////////////////////////////////

static void JS_ForgetApplierReplication (const v8::FunctionCallbackInfo<v8::Value>& args) {
  v8::Isolate* isolate = args.GetIsolate();
  v8::HandleScope scope(isolate);

  if (args.Length() != 0) {
    TRI_V8_EXCEPTION_USAGE("REPLICATION_APPLIER_FORGET()");
  }

  TRI_vocbase_t* vocbase = GetContextVocBase(isolate);

  if (vocbase == nullptr) {
    TRI_V8_EXCEPTION(TRI_ERROR_ARANGO_DATABASE_NOT_FOUND);
  }

  if (vocbase->_replicationApplier == nullptr) {
    TRI_V8_EXCEPTION(TRI_ERROR_INTERNAL);
  }

  int res = TRI_ForgetReplicationApplier(vocbase->_replicationApplier);

  if (res != TRI_ERROR_NO_ERROR) {
    TRI_V8_EXCEPTION(res);
  }

  TRI_V8_RETURN_TRUE();
}



void TRI_InitV8replication (v8::Isolate* isolate,
                            v8::Handle<v8::Context> context,
                            TRI_server_t* server,
                            TRI_vocbase_t* vocbase,
                            JSLoader* loader,
                            const size_t threadNumber,
                            TRI_v8_global_t* v8g){

  // replication functions. not intended to be used by end users
  TRI_AddGlobalFunctionVocbase(isolate, context, TRI_V8_SYMBOL("REPLICATION_LOGGER_STATE"), JS_StateLoggerReplication, true);
  TRI_AddGlobalFunctionVocbase(isolate, context, TRI_V8_SYMBOL("REPLICATION_LOGGER_CONFIGURE"), JS_ConfigureLoggerReplication, true);
#ifdef TRI_ENABLE_MAINTAINER_MODE
  TRI_AddGlobalFunctionVocbase(isolate, context, TRI_V8_SYMBOL("REPLICATION_LOGGER_LAST"), JS_LastLoggerReplication, true);
#endif
  TRI_AddGlobalFunctionVocbase(isolate, context, TRI_V8_SYMBOL("REPLICATION_SYNCHRONISE"), JS_SynchroniseReplication, true);
  TRI_AddGlobalFunctionVocbase(isolate, context, TRI_V8_SYMBOL("REPLICATION_SERVER_ID"), JS_ServerIdReplication, true);
  TRI_AddGlobalFunctionVocbase(isolate, context, TRI_V8_SYMBOL("REPLICATION_APPLIER_CONFIGURE"), JS_ConfigureApplierReplication, true);
  TRI_AddGlobalFunctionVocbase(isolate, context, TRI_V8_SYMBOL("REPLICATION_APPLIER_START"), JS_StartApplierReplication, true);
  TRI_AddGlobalFunctionVocbase(isolate, context, TRI_V8_SYMBOL("REPLICATION_APPLIER_SHUTDOWN"), JS_ShutdownApplierReplication, true);
  TRI_AddGlobalFunctionVocbase(isolate, context, TRI_V8_SYMBOL("REPLICATION_APPLIER_STATE"), JS_StateApplierReplication, true);
  TRI_AddGlobalFunctionVocbase(isolate, context, TRI_V8_SYMBOL("REPLICATION_APPLIER_FORGET"), JS_ForgetApplierReplication, true);
}<|MERGE_RESOLUTION|>--- conflicted
+++ resolved
@@ -113,15 +113,9 @@
     TRI_V8_EXCEPTION_USAGE("REPLICATION_LOGGER_LAST(<fromTick>, <toTick>)");
   }
 
-<<<<<<< HEAD
-  TRI_replication_dump_t dump(vocbase, 0); 
+  TRI_replication_dump_t dump(vocbase, 0, true); 
   TRI_voc_tick_t tickStart = TRI_ObjectToUInt64(args[0], true);
   TRI_voc_tick_t tickEnd = TRI_ObjectToUInt64(args[1], true);
-=======
-  TRI_replication_dump_t dump(vocbase, 0, true); 
-  TRI_voc_tick_t tickStart = TRI_ObjectToUInt64(argv[0], true);
-  TRI_voc_tick_t tickEnd = TRI_ObjectToUInt64(argv[1], true);
->>>>>>> f5a3e094
 
   int res = TRI_DumpLogReplication(&dump, tickStart, tickEnd, true);
 
@@ -322,13 +316,8 @@
     TRI_json_t* json = TRI_JsonConfigurationReplicationApplier(&config);
     TRI_DestroyConfigurationReplicationApplier(&config);
 
-<<<<<<< HEAD
-    if (json == 0) {
+    if (json == nullptr) {
       TRI_V8_EXCEPTION_MEMORY();
-=======
-    if (json == nullptr) {
-      TRI_V8_EXCEPTION_MEMORY(scope);
->>>>>>> f5a3e094
     }
 
     v8::Handle<v8::Value> result = TRI_ObjectJson(isolate, json);
@@ -498,13 +487,8 @@
     TRI_json_t* json = TRI_JsonConfigurationReplicationApplier(&config);
     TRI_DestroyConfigurationReplicationApplier(&config);
 
-<<<<<<< HEAD
-    if (json == 0) {
+    if (json == nullptr) {
       TRI_V8_EXCEPTION_MEMORY();
-=======
-    if (json == nullptr) {
-      TRI_V8_EXCEPTION_MEMORY(scope);
->>>>>>> f5a3e094
     }
 
     v8::Handle<v8::Value> result = TRI_ObjectJson(isolate, json);
@@ -610,13 +594,8 @@
 
   TRI_json_t* json = TRI_JsonReplicationApplier(vocbase->_replicationApplier);
 
-<<<<<<< HEAD
-  if (json == 0) {
+  if (json == nullptr) {
     TRI_V8_EXCEPTION(TRI_ERROR_OUT_OF_MEMORY);
-=======
-  if (json == nullptr) {
-    TRI_V8_EXCEPTION(scope, TRI_ERROR_OUT_OF_MEMORY);
->>>>>>> f5a3e094
   }
 
   v8::Handle<v8::Value> result = TRI_ObjectJson(isolate, json);
