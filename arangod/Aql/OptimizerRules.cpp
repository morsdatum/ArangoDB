--- conflicted
+++ resolved
@@ -363,12 +363,8 @@
                 auto noRes = new NoResultsNode(newPlan->nextId());
                 newPlan->registerNode(noRes);
                 newPlan->insertDependency(x, noRes);
-<<<<<<< HEAD
                 std::cout << newPlan->toJson(TRI_UNKNOWN_MEM_ZONE, false).toString() << "\n";
                 _out.push_back(newPlan);
-=======
-                _out->push_back(newPlan);
->>>>>>> 1a10e9bc
               }
             }
           } 
@@ -397,12 +393,8 @@
                   throw;
                 }
                 newPlan->replaceNode(newPlan->getNodeById(node->id()), newNode);
-<<<<<<< HEAD
                 std::cout << newPlan->toJson(TRI_UNKNOWN_MEM_ZONE, false).toString() << "\n";
                 _out.push_back(newPlan);
-=======
-                _out->push_back(newPlan);
->>>>>>> 1a10e9bc
               }
             }
           }
